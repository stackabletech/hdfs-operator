--- conflicted
+++ resolved
@@ -4,11 +4,7 @@
 metadata:
   name: simple-zk
 spec:
-<<<<<<< HEAD
   version: 3.8.0-stackable0.7.1
-=======
-  version: 3.5.8-stackable0.7.0
->>>>>>> b6436eb3
   servers:
     roleGroups:
       default:
