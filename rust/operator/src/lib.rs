mod config;
mod discovery;
mod hdfs_controller;
mod pod_svc_controller;

use std::sync::Arc;

use futures::StreamExt;
use stackable_hdfs_crd::constants::*;
use stackable_hdfs_crd::HdfsCluster;
use stackable_operator::client::Client;
use stackable_operator::k8s_openapi::api::apps::v1::StatefulSet;
use stackable_operator::k8s_openapi::api::core::v1::Pod;
use stackable_operator::k8s_openapi::api::core::v1::{ConfigMap, Service};
use stackable_operator::kube::api::ListParams;
use stackable_operator::kube::runtime::Controller;
use stackable_operator::logging::controller::report_controller_reconciled;
use stackable_operator::namespace::WatchNamespace;
use stackable_operator::product_config::ProductConfigManager;
use tracing::info_span;
use tracing_futures::Instrument;

<<<<<<< HEAD
pub struct ControllerConfig {
    pub datanode_clusterrole: String,
}
=======
const OPERATOR_NAME: &str = "hdfs-operator";
>>>>>>> b6436eb3

pub async fn create_controller(
    client: Client,
    controller_config: ControllerConfig,
    product_config: ProductConfigManager,
    namespace: WatchNamespace,
) {
    let hdfs_controller = Controller::new(
        namespace.get_api::<HdfsCluster>(&client),
        ListParams::default(),
    )
    .owns(
        namespace.get_api::<StatefulSet>(&client),
        ListParams::default(),
    )
    .owns(namespace.get_api::<Service>(&client), ListParams::default())
    .owns(
        namespace.get_api::<ConfigMap>(&client),
        ListParams::default(),
    )
    .shutdown_on_signal()
    .run(
        hdfs_controller::reconcile_hdfs,
        hdfs_controller::error_policy,
        Arc::new(hdfs_controller::Ctx {
            client: client.clone(),
            product_config,
            controller_config,
        }),
    )
    .map(|res| report_controller_reconciled(&client, CONTROLLER_NAME, &res))
    .instrument(info_span!("hdfs_controller"));

    let pod_svc_controller = Controller::new(
        namespace.get_api::<Pod>(&client),
        ListParams::default().labels(&format!("{}=true", LABEL_ENABLE)),
    )
    .owns(namespace.get_api::<Pod>(&client), ListParams::default())
    .shutdown_on_signal()
    .run(
        pod_svc_controller::reconcile_pod,
        pod_svc_controller::error_policy,
        Arc::new(pod_svc_controller::Ctx {
            client: client.clone(),
        }),
    )
    .map(|res| report_controller_reconciled(&client, "pod-svc.hdfs.stackable.tech", &res))
    .instrument(info_span!("pod_svc_controller"));

    futures::stream::select(hdfs_controller, pod_svc_controller)
        .collect::<()>()
        .await;
}<|MERGE_RESOLUTION|>--- conflicted
+++ resolved
@@ -20,13 +20,11 @@
 use tracing::info_span;
 use tracing_futures::Instrument;
 
-<<<<<<< HEAD
 pub struct ControllerConfig {
     pub datanode_clusterrole: String,
 }
-=======
+
 const OPERATOR_NAME: &str = "hdfs-operator";
->>>>>>> b6436eb3
 
 pub async fn create_controller(
     client: Client,
