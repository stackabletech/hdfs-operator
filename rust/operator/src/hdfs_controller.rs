use crate::config::{
    CoreSiteConfigBuilder, HdfsNodeDataDirectory, HdfsSiteConfigBuilder, ROOT_DATA_DIR,
};
use crate::discovery::build_discovery_configmap;
<<<<<<< HEAD
use crate::ControllerConfig;
=======
use crate::OPERATOR_NAME;
>>>>>>> b6436eb3
use stackable_hdfs_crd::error::{Error, HdfsOperatorResult};
use stackable_hdfs_crd::{constants::*, ROLE_PORTS};
use stackable_hdfs_crd::{HdfsCluster, HdfsPodRef, HdfsRole};
use stackable_operator::builder::{ConfigMapBuilder, ObjectMetaBuilder};
use stackable_operator::client::Client;
use stackable_operator::k8s_openapi::api::core::v1::{
<<<<<<< HEAD
    Container, ContainerPort, EphemeralVolumeSource, ObjectFieldSelector,
    PersistentVolumeClaimTemplate, PodSpec, PodTemplateSpec, Probe, SecurityContext,
    ServiceAccount, TCPSocketAction, VolumeMount,
=======
    Container, ContainerPort, ObjectFieldSelector, PodSpec, PodTemplateSpec, Probe,
    ResourceRequirements, SecurityContext, TCPSocketAction, VolumeMount,
>>>>>>> b6436eb3
};
use stackable_operator::k8s_openapi::api::rbac::v1::{ClusterRole, RoleBinding, RoleRef, Subject};
use stackable_operator::k8s_openapi::api::{
    apps::v1::{StatefulSet, StatefulSetSpec},
    core::v1::{
        ConfigMap, ConfigMapKeySelector, ConfigMapVolumeSource, EnvVar, EnvVarSource, Service,
        ServicePort, ServiceSpec, Volume,
    },
};
use stackable_operator::k8s_openapi::apimachinery::pkg::apis::meta::v1::LabelSelector;
use stackable_operator::k8s_openapi::apimachinery::pkg::util::intstr::IntOrString;
<<<<<<< HEAD
use stackable_operator::k8s_openapi::apimachinery::pkg::{
    api::resource::Quantity, apis::meta::v1::LabelSelector,
};
use stackable_operator::k8s_openapi::Resource;
=======
>>>>>>> b6436eb3
use stackable_operator::kube::api::ObjectMeta;
use stackable_operator::kube::runtime::controller::Action;
use stackable_operator::kube::runtime::events::{Event, EventType, Recorder, Reporter};
use stackable_operator::kube::runtime::reflector::ObjectRef;
<<<<<<< HEAD
use stackable_operator::kube::ResourceExt;
=======
use stackable_operator::labels::role_group_selector_labels;
use stackable_operator::memory::to_java_heap;
>>>>>>> b6436eb3
use stackable_operator::product_config::{types::PropertyNameKind, ProductConfigManager};
use stackable_operator::product_config_utils::{
    transform_all_roles_to_config, validate_all_roles_and_groups_config,
};
use stackable_operator::role_utils::RoleGroupRef;
use std::collections::{BTreeMap, HashMap};
use std::sync::Arc;
use std::time::Duration;

pub struct Ctx {
    pub client: stackable_operator::client::Client,
    pub controller_config: ControllerConfig,
    pub product_config: ProductConfigManager,
}

pub async fn reconcile_hdfs(hdfs: Arc<HdfsCluster>, ctx: Arc<Ctx>) -> HdfsOperatorResult<Action> {
    tracing::info!("Starting reconcile");
<<<<<<< HEAD
    let client = &ctx.get_ref().client;
    let controller_config = &ctx.get_ref().controller_config;
=======
    let client = &ctx.client;
>>>>>>> b6436eb3

    let validated_config = validate_all_roles_and_groups_config(
        hdfs.hdfs_version()?,
        &transform_all_roles_to_config(&*hdfs, hdfs.build_role_properties()?)
            .map_err(|source| Error::InvalidRoleConfig { source })?,
        &ctx.product_config,
        false,
        false,
    )
    .map_err(|source| Error::InvalidProductConfig { source })?;

    // A list of all name and journal nodes across all role groups is needed for all ConfigMaps and initialization checks.
    let namenode_podrefs = hdfs.pod_refs(&HdfsRole::NameNode)?;
    let mut namenode_external_podrefs = namenode_podrefs
        .iter()
        .map(|podref| (&podref.pod_name, podref.clone()))
        .collect::<HashMap<_, _>>();
    let journalnode_podrefs = hdfs.pod_refs(&HdfsRole::JournalNode)?;

<<<<<<< HEAD
    let dfs_replication = hdfs.spec.dfs_replication;

    let (datanode_serviceaccount, datanode_rolebinding) =
        datanode_serviceaccount(&hdfs, controller_config)?;
=======
    let discovery_cm = build_discovery_configmap(&hdfs, &namenode_podrefs)
        .map_err(|e| Error::BuildDiscoveryConfigMap { source: e })?;
>>>>>>> b6436eb3

    client
        .apply_patch(
            FIELD_MANAGER_SCOPE,
            &datanode_serviceaccount,
            &datanode_serviceaccount,
        )
        .await
        .map_err(|e| Error::ApplyRoleServiceAccount {
            source: e,
            name: datanode_serviceaccount
                .metadata
                .name
                .clone()
                .unwrap_or_default(),
        })?;
    client
        .apply_patch(
            FIELD_MANAGER_SCOPE,
            &datanode_rolebinding,
            &datanode_rolebinding,
        )
        .await
        .map_err(|e| Error::ApplyRoleRoleBinding {
            source: e,
            name: datanode_rolebinding
                .metadata
                .name
                .clone()
                .unwrap_or_default(),
        })?;

    for (role_name, group_config) in validated_config.iter() {
        let role: HdfsRole = serde_yaml::from_str(role_name).unwrap();
        let role_ports = ROLE_PORTS.get(&role).unwrap().as_slice();

        if let Some(content) = build_invalid_replica_message(&hdfs, &role, dfs_replication) {
            publish_event(
                &hdfs,
                client,
                "Reconcile",
                "Invalid replicas",
                content.as_ref(),
            )
            .await?;
        }

        for (rolegroup_name, rolegroup_config) in group_config.iter() {
            let hadoop_container = hdfs_common_container(
                &hdfs,
                role_ports,
                rolegroup_config.get(&PropertyNameKind::Env),
            )?;

            let rolegroup_ref = hdfs.rolegroup_ref(role_name, rolegroup_name);

            let rg_service = rolegroup_service(&hdfs, &rolegroup_ref, role_ports)?;
            let rg_configmap = rolegroup_config_map(
                &hdfs,
                &rolegroup_ref,
                rolegroup_config,
                &namenode_podrefs,
                &journalnode_podrefs,
            )?;

            let rg_statefulset = rolegroup_statefulset(
                &hdfs,
                &role,
                &rolegroup_ref,
                &namenode_podrefs,
                &hadoop_container,
                datanode_serviceaccount
                    .metadata
                    .name
                    .as_deref()
                    .unwrap_or_default(),
            )?;
            let rg_namenode_services = if role == HdfsRole::NameNode {
                namenode_load_balancer_services(&hdfs, &rolegroup_ref)?
            } else {
                Vec::new()
            };

            client
                .apply_patch(FIELD_MANAGER_SCOPE, &rg_service, &rg_service)
                .await
                .map_err(|e| Error::ApplyRoleGroupService {
                    source: e,
                    name: rg_service.metadata.name.clone().unwrap_or_default(),
                })?;
            client
                .apply_patch(FIELD_MANAGER_SCOPE, &rg_configmap, &rg_configmap)
                .await
                .map_err(|e| Error::ApplyRoleGroupConfigMap {
                    source: e,
                    name: rg_configmap.metadata.name.clone().unwrap_or_default(),
                })?;
            client
                .apply_patch(FIELD_MANAGER_SCOPE, &rg_statefulset, &rg_statefulset)
                .await
                .map_err(|e| Error::ApplyRoleGroupStatefulSet {
                    source: e,
                    name: rg_statefulset.metadata.name.clone().unwrap_or_default(),
                })?;
            for rg_namenode_svc in rg_namenode_services {
                let name = rg_namenode_svc.metadata.name.clone().unwrap_or_default();
                let applied_svc = client
                    .apply_patch(FIELD_MANAGER_SCOPE, &rg_namenode_svc, &rg_namenode_svc)
                    .await
                    .map_err(|e| Error::ApplyNameNodeService {
                        source: e,
                        name: name.clone(),
                    })?;
                if let Some(namenode_external_pod_ref) = namenode_external_podrefs.get_mut(&name) {
                    namenode_external_pod_ref.external_name =
                        applied_svc.status.and_then(|status| {
                            status
                                .load_balancer?
                                .ingress?
                                .into_iter()
                                .flat_map(|ingress| [ingress.hostname, ingress.ip])
                                .flatten()
                                .next()
                        });
                }
            }
        }
    }

    let discovery_cm = build_discovery_configmap(
        &hdfs,
        &namenode_external_podrefs.into_values().collect::<Vec<_>>(),
    )
    .map_err(|e| Error::BuildDiscoveryConfigMap {
        source: e,
        name: hdfs.name(),
    })?;

    client
        .apply_patch(FIELD_MANAGER_SCOPE, &discovery_cm, &discovery_cm)
        .await
        .map_err(|e| Error::ApplyDiscoveryConfigMap {
            source: e,
            name: discovery_cm.metadata.name.clone().unwrap_or_default(),
        })?;

    Ok(Action::await_change())
}

pub fn error_policy(_error: &Error, _ctx: Arc<Ctx>) -> Action {
    Action::requeue(Duration::from_secs(5))
}

fn datanode_serviceaccount(
    hdfs: &HdfsCluster,
    controller_config: &ControllerConfig,
) -> Result<(ServiceAccount, RoleBinding), Error> {
    let role_name = HdfsRole::DataNode.to_string();
    let sa_name = format!("{}-{role_name}", hdfs.metadata.name.as_ref().unwrap());
    let sa = ServiceAccount {
        metadata: ObjectMetaBuilder::new()
            .name_and_namespace(hdfs)
            .name(&sa_name)
            .ownerreference_from_resource(hdfs, None, Some(true))
            .map_err(|source| Error::ObjectMissingMetadataForOwnerRef {
                source,
                obj_ref: ObjectRef::from_obj(hdfs),
            })?
            .with_recommended_labels(hdfs, APP_NAME, hdfs.hdfs_version()?, &role_name, "global")
            .build(),
        ..ServiceAccount::default()
    };
    // Use a name that the user doesn't control directly
    // to avoid letting the user manipulate us into overriding another existing binding
    let binding_name = format!(
        "hdfs-{role_name}-{}",
        hdfs.metadata.uid.as_deref().unwrap_or_default()
    );
    // Must be a cluster binding to allow access to global resources (Node)
    let binding = RoleBinding {
        metadata: ObjectMetaBuilder::new()
            .name_and_namespace(hdfs)
            .name(binding_name)
            .ownerreference_from_resource(hdfs, None, Some(true))
            .map_err(|source| Error::ObjectMissingMetadataForOwnerRef {
                source,
                obj_ref: ObjectRef::from_obj(hdfs),
            })?
            .with_recommended_labels(hdfs, APP_NAME, hdfs.hdfs_version()?, &role_name, "global")
            .build(),
        role_ref: RoleRef {
            api_group: ClusterRole::GROUP.to_string(),
            kind: ClusterRole::KIND.to_string(),
            name: controller_config.datanode_clusterrole.clone(),
        },
        subjects: Some(vec![Subject {
            api_group: Some(ServiceAccount::GROUP.to_string()),
            kind: ServiceAccount::KIND.to_string(),
            name: sa_name,
            namespace: sa.metadata.namespace.clone(),
        }]),
    };
    Ok((sa, binding))
}

fn rolegroup_service(
    hdfs: &HdfsCluster,
    rolegroup_ref: &RoleGroupRef<HdfsCluster>,
    rolegroup_ports: &[(String, i32)],
) -> Result<Service, Error> {
    tracing::info!("Setting up Service for {:?}", rolegroup_ref);
    Ok(Service {
        metadata: ObjectMetaBuilder::new()
            .name_and_namespace(hdfs)
            .name(&rolegroup_ref.object_name())
            .ownerreference_from_resource(hdfs, None, Some(true))
            .map_err(|source| Error::ObjectMissingMetadataForOwnerRef {
                source,
                obj_ref: ObjectRef::from_obj(hdfs),
            })?
            .with_recommended_labels(
                hdfs,
                APP_NAME,
                hdfs.hdfs_version()?,
                OPERATOR_NAME,
                &rolegroup_ref.role,
                &rolegroup_ref.role_group,
            )
            .with_label("prometheus.io/scrape", "true")
            .build(),
        spec: Some(ServiceSpec {
            cluster_ip: Some("None".to_string()),
            ports: Some(
                rolegroup_ports
                    .iter()
                    .map(|(name, value)| ServicePort {
                        name: Some(name.clone()),
                        port: *value,
                        protocol: Some("TCP".to_string()),
                        ..ServicePort::default()
                    })
                    .collect(),
            ),
            selector: Some(hdfs.rolegroup_selector_labels(rolegroup_ref)),
            publish_not_ready_addresses: Some(true),
            ..ServiceSpec::default()
        }),
        status: None,
    })
}

fn namenode_load_balancer_services(
    hdfs: &HdfsCluster,
    rolegroup_ref: &RoleGroupRef<HdfsCluster>,
) -> Result<Vec<Service>, Error> {
    let mut services = Vec::new();
    for replica in 0..hdfs.rolegroup_namenode_replicas(rolegroup_ref)? {
        let replica_name = format!("{}-{replica}", rolegroup_ref.object_name());
        services.push(Service {
            metadata: ObjectMetaBuilder::new()
                .name_and_namespace(hdfs)
                .name(&replica_name)
                .ownerreference_from_resource(hdfs, None, Some(true))
                .map_err(|source| Error::ObjectMissingMetadataForOwnerRef {
                    source,
                    obj_ref: ObjectRef::from_obj(hdfs),
                })?
                .with_recommended_labels(
                    hdfs,
                    APP_NAME,
                    hdfs.hdfs_version()?,
                    &rolegroup_ref.role,
                    &rolegroup_ref.role_group,
                )
                .with_label("prometheus.io/scrape", "true")
                .build(),
            spec: Some(ServiceSpec {
                type_: Some("LoadBalancer".to_string()),
                selector: Some(
                    [(
                        "statefulset.kubernetes.io/pod-name".to_string(),
                        replica_name,
                    )]
                    .into(),
                ),
                ports: Some(
                    ROLE_PORTS[&HdfsRole::NameNode]
                        .iter()
                        .map(|(name, port)| ServicePort {
                            name: Some(name.clone()),
                            port: *port,
                            ..ServicePort::default()
                        })
                        .collect(),
                ),
                publish_not_ready_addresses: Some(true),
                ..ServiceSpec::default()
            }),
            status: None,
        })
    }
    Ok(services)
}

fn rolegroup_config_map(
    hdfs: &HdfsCluster,
    rolegroup_ref: &RoleGroupRef<HdfsCluster>,
    rolegroup_config: &HashMap<PropertyNameKind, BTreeMap<String, String>>,
    namenode_podrefs: &[HdfsPodRef],
    journalnode_podrefs: &[HdfsPodRef],
) -> HdfsOperatorResult<ConfigMap> {
    tracing::info!("Setting up ConfigMap for {:?}", rolegroup_ref);

    let hdfs_name = hdfs
        .metadata
        .name
        .as_deref()
        .ok_or(Error::ObjectHasNoName)?;

    let mut hdfs_site_xml = String::new();
    let mut core_site_xml = String::new();

    for (property_name_kind, config) in rolegroup_config {
        match property_name_kind {
            PropertyNameKind::File(file_name) if file_name == HDFS_SITE_XML => {
<<<<<<< HEAD
                hdfs_site_xml =
                    HdfsSiteConfigBuilder::new(hdfs.name(), HdfsNodeDataDirectory::default())
                        // IMPORTANT: these folders must be under the volume mount point, otherwise they will not
                        // be formatted by the namenode, or used by the other services.
                        // See also: https://github.com/apache-spark-on-k8s/kubernetes-HDFS/commit/aef9586ecc8551ca0f0a468c3b917d8c38f494a0
                        .dfs_namenode_name_dir()
                        .dfs_datanode_data_dir()
                        .dfs_journalnode_edits_dir()
                        .dfs_replication(
                            *hdfs
                                .spec
                                .dfs_replication
                                .as_ref()
                                .unwrap_or(&DEFAULT_DFS_REPLICATION_FACTOR),
                        )
                        .dfs_name_services()
                        .dfs_ha_namenodes(namenode_podrefs)
                        .dfs_namenode_shared_edits_dir(journalnode_podrefs)
                        .dfs_namenode_name_dir_ha(namenode_podrefs)
                        .dfs_namenode_rpc_address_ha(namenode_podrefs)
                        .dfs_namenode_http_address_ha(namenode_podrefs)
                        .dfs_client_failover_proxy_provider()
                        .add("dfs.ha.fencing.methods", "shell(/bin/true)")
                        .add("dfs.ha.nn.not-become-active-in-safemode", "true")
                        .add("dfs.ha.automatic-failover.enabled", "true")
                        .add("dfs.ha.namenode.id", "${env.POD_NAME}")
                        .add("dfs.datanode.hostname", "${env.NODE_ADDR}")
                        // the extend with config must come last in order to have overrides working!!!
                        .extend(config)
                        .build_as_xml();
=======
                hdfs_site_xml = HdfsSiteConfigBuilder::new(
                    hdfs_name.to_string(),
                    HdfsNodeDataDirectory::default(),
                )
                // IMPORTANT: these folders must be under the volume mount point, otherwise they will not
                // be formatted by the namenode, or used by the other services.
                // See also: https://github.com/apache-spark-on-k8s/kubernetes-HDFS/commit/aef9586ecc8551ca0f0a468c3b917d8c38f494a0
                .dfs_namenode_name_dir()
                .dfs_datanode_data_dir()
                .dfs_journalnode_edits_dir()
                .dfs_replication(
                    *hdfs
                        .spec
                        .dfs_replication
                        .as_ref()
                        .unwrap_or(&DEFAULT_DFS_REPLICATION_FACTOR),
                )
                .dfs_name_services()
                .dfs_ha_namenodes(namenode_podrefs)
                .dfs_namenode_shared_edits_dir(journalnode_podrefs)
                .dfs_namenode_name_dir_ha(namenode_podrefs)
                .dfs_namenode_rpc_address_ha(namenode_podrefs)
                .dfs_namenode_http_address_ha(namenode_podrefs)
                .dfs_client_failover_proxy_provider()
                .add("dfs.ha.fencing.methods", "shell(/bin/true)")
                .add("dfs.ha.nn.not-become-active-in-safemode", "true")
                .add("dfs.ha.automatic-failover.enabled", "true")
                .add("dfs.ha.namenode.id", "${env.POD_NAME}")
                // the extend with config must come last in order to have overrides working!!!
                .extend(config)
                .build_as_xml();
>>>>>>> b6436eb3
            }
            PropertyNameKind::File(file_name) if file_name == CORE_SITE_XML => {
                core_site_xml = CoreSiteConfigBuilder::new(hdfs_name.to_string())
                    .fs_default_fs()
                    .ha_zookeeper_quorum()
                    // the extend with config must come last in order to have overrides working!!!
                    .extend(config)
                    .build_as_xml();
            }
            _ => {}
        }
    }

    ConfigMapBuilder::new()
        .metadata(
            ObjectMetaBuilder::new()
                .name_and_namespace(hdfs)
                .name(&rolegroup_ref.object_name())
                .ownerreference_from_resource(hdfs, None, Some(true))
                .map_err(|e| Error::ObjectMissingMetadataForOwnerRef {
                    source: e,
                    obj_ref: ObjectRef::from_obj(hdfs),
                })?
                .with_recommended_labels(
                    hdfs,
                    APP_NAME,
                    hdfs.hdfs_version()?,
                    OPERATOR_NAME,
                    &rolegroup_ref.role,
                    &rolegroup_ref.role_group,
                )
                .build(),
        )
        .add_data(CORE_SITE_XML.to_string(), core_site_xml)
        .add_data(HDFS_SITE_XML.to_string(), hdfs_site_xml)
        .add_data(
            LOG4J_PROPERTIES.to_string(),
            hdfs.spec.log4j.as_ref().unwrap_or(&"".to_string()),
        )
        .build()
        .map_err(|source| Error::BuildRoleGroupConfig {
            source,
            role: rolegroup_ref.role.clone(),
            role_group: rolegroup_ref.role_group.clone(),
        })
}

fn rolegroup_statefulset(
    hdfs: &HdfsCluster,
    role: &HdfsRole,
    rolegroup_ref: &RoleGroupRef<HdfsCluster>,
    namenode_podrefs: &[HdfsPodRef],
    hadoop_container: &Container,
    datanode_service_account_name: &str,
) -> HdfsOperatorResult<StatefulSet> {
    tracing::info!("Setting up StatefulSet for {:?}", rolegroup_ref);
    let service_name = rolegroup_ref.object_name();
    let hdfs_image = hdfs.hdfs_image()?;

    let replicas;
    let init_containers;
    let containers;
    let service_account_name;

    let (pvc, resources) = hdfs.resources(role, rolegroup_ref);

    match role {
        HdfsRole::DataNode => {
            replicas = hdfs.rolegroup_datanode_replicas(rolegroup_ref)?;
            init_containers =
                datanode_init_containers(&hdfs_image, namenode_podrefs, hadoop_container);
<<<<<<< HEAD
            containers = datanode_containers(rolegroup_ref, hadoop_container);
            service_account_name = Some(datanode_service_account_name.to_string());
=======
            containers = datanode_containers(rolegroup_ref, hadoop_container, &resources)?;
>>>>>>> b6436eb3
        }
        HdfsRole::NameNode => {
            replicas = hdfs.rolegroup_namenode_replicas(rolegroup_ref)?;
            init_containers =
                namenode_init_containers(&hdfs_image, namenode_podrefs, hadoop_container);
<<<<<<< HEAD
            containers = namenode_containers(rolegroup_ref, hadoop_container);
            service_account_name = None;
=======
            containers = namenode_containers(rolegroup_ref, hadoop_container, &resources)?;
>>>>>>> b6436eb3
        }
        HdfsRole::JournalNode => {
            replicas = hdfs.rolegroup_journalnode_replicas(rolegroup_ref)?;
            init_containers = journalnode_init_containers(hadoop_container);
<<<<<<< HEAD
            containers = journalnode_containers(rolegroup_ref, hadoop_container);
            service_account_name = None;
=======
            containers = journalnode_containers(rolegroup_ref, hadoop_container, &resources)?;
>>>>>>> b6436eb3
        }
    }

    let template = PodTemplateSpec {
        metadata: Some(ObjectMeta {
            labels: Some(hdfs.rolegroup_pod_labels(rolegroup_ref)),
            ..ObjectMeta::default()
        }),
        spec: Some(PodSpec {
            containers,
            init_containers,
            volumes: Some(vec![
                Volume {
                    name: "config".to_string(),
                    config_map: Some(ConfigMapVolumeSource {
                        name: Some(rolegroup_ref.object_name()),
                        ..ConfigMapVolumeSource::default()
                    }),
                    ..Volume::default()
                },
                Volume {
                    name: "lb".to_string(),
                    ephemeral: Some(EphemeralVolumeSource {
                        volume_claim_template: Some(PersistentVolumeClaimTemplate {
                            metadata: Some(ObjectMeta {
                                annotations: Some(
                                    [(
                                        "lb.stackable.tech/lb-class".to_string(),
                                        "nodeport".to_string(),
                                    )]
                                    .into(),
                                ),
                                ..Default::default()
                            }),
                            spec: PersistentVolumeClaimSpec {
                                access_modes: Some(vec!["ReadWriteMany".to_string()]),
                                resources: Some(ResourceRequirements {
                                    requests: Some(
                                        [("storage".to_string(), Quantity("1".to_string()))].into(),
                                    ),
                                    ..Default::default()
                                }),
                                storage_class_name: Some("lb.stackable.tech".to_string()),
                                ..Default::default()
                            },
                        }),
                    }),
                    ..Volume::default()
                },
            ]),
            service_account_name,
            ..PodSpec::default()
        }),
    };
    Ok(StatefulSet {
        metadata: ObjectMetaBuilder::new()
            .name_and_namespace(hdfs)
            .name(&rolegroup_ref.object_name())
            .ownerreference_from_resource(hdfs, None, Some(true))
            .map_err(|source| Error::ObjectMissingMetadataForOwnerRef {
                source,
                obj_ref: ObjectRef::from_obj(hdfs),
            })?
            .with_recommended_labels(
                hdfs,
                APP_NAME,
                hdfs.hdfs_version()?,
                OPERATOR_NAME,
                &rolegroup_ref.role,
                &rolegroup_ref.role_group,
            )
            .build(),
        spec: Some(StatefulSetSpec {
            pod_management_policy: Some("OrderedReady".to_string()),
            replicas: Some(i32::from(replicas)),
            selector: LabelSelector {
                match_labels: Some(hdfs.rolegroup_selector_labels(rolegroup_ref)),
                ..LabelSelector::default()
            },
            service_name,
            template,
            volume_claim_templates: Some(pvc),
            ..StatefulSetSpec::default()
        }),
        status: None,
    })
}

fn journalnode_containers(
    rolegroup_ref: &RoleGroupRef<HdfsCluster>,
    hadoop_container: &Container,
    resources: &ResourceRequirements,
) -> HdfsOperatorResult<Vec<Container>> {
    let mut env: Vec<EnvVar> = hadoop_container.clone().env.unwrap();

    let heap_opts = resources
        .limits
        .as_ref()
        .and_then(|l| l.get("memory"))
        .map(|m| to_java_heap(m, JVM_HEAP_FACTOR))
        .unwrap_or_else(|| Ok("".to_string()))
        .map_err(|source| Error::JournalnodeJavaHeapConfig { source })?;

    let opts = vec![
        Some(
            format!("-javaagent:/stackable/jmx/jmx_prometheus_javaagent-0.16.1.jar={}:/stackable/jmx/{}.yaml",
            DEFAULT_JOURNAL_NODE_METRICS_PORT,
            rolegroup_ref.role,)
        ),
        Some(heap_opts),
    ]
    .into_iter()
    .flatten()
    .collect::<Vec<String>>()
    .join(" ")
    .trim()
    .to_string();

    env.push(EnvVar {
        name: "HDFS_JOURNALNODE_OPTS".to_string(),
        value: Some(opts),
        ..EnvVar::default()
    });

    Ok(vec![Container {
        name: rolegroup_ref.role.clone(),
        args: Some(vec![
            format!("{hadoop_home}/bin/hdfs", hadoop_home = HADOOP_HOME),
            "--debug".to_string(),
            "journalnode".to_string(),
        ]),
        readiness_probe: Some(tcp_socket_action_probe(SERVICE_PORT_NAME_RPC, 10, 10)),
        liveness_probe: Some(tcp_socket_action_probe(SERVICE_PORT_NAME_RPC, 10, 10)),
        env: Some(env),
        resources: Some(resources.clone()),
        ..hadoop_container.clone()
    }])
}

fn namenode_containers(
    rolegroup_ref: &RoleGroupRef<HdfsCluster>,
    hadoop_container: &Container,
    resources: &ResourceRequirements,
) -> HdfsOperatorResult<Vec<Container>> {
    let mut env: Vec<EnvVar> = hadoop_container.clone().env.unwrap();

    let heap_opts = resources
        .limits
        .as_ref()
        .and_then(|l| l.get("memory"))
        .map(|m| to_java_heap(m, JVM_HEAP_FACTOR))
        .unwrap_or_else(|| Ok("".to_string()))
        .map_err(|source| Error::NamenodeJavaHeapConfig { source })?;

    let opts = vec![
        Some(
            format!("-javaagent:/stackable/jmx/jmx_prometheus_javaagent-0.16.1.jar={}:/stackable/jmx/{}.yaml",
                DEFAULT_NAME_NODE_METRICS_PORT,
                rolegroup_ref.role,)
        ),
        Some(heap_opts),
        ]
    .into_iter()
    .flatten()
    .collect::<Vec<String>>()
    .join(" ")
    .trim()
    .to_string();

    env.push(EnvVar {
        name: "HDFS_NAMENODE_OPTS".to_string(),
        value: Some(opts),
        ..EnvVar::default()
    });

    Ok(vec![
        Container {
            name: rolegroup_ref.role.clone(),
            args: Some(vec![
                format!("{hadoop_home}/bin/hdfs", hadoop_home = HADOOP_HOME),
                "--debug".to_string(),
                "namenode".to_string(),
            ]),
            env: Some(env),
            readiness_probe: Some(tcp_socket_action_probe(SERVICE_PORT_NAME_RPC, 10, 10)),
            liveness_probe: Some(tcp_socket_action_probe(SERVICE_PORT_NAME_RPC, 10, 10)),
            ..hadoop_container.clone()
        },
        // Note that we don't add the HADOOP_OPTS / HDFS_NAMENODE_OPTS env var to this container (zkfc)
        // Here it would cause an "address already in use" error and prevent the namenode container from starting.
        // Because the jmx exporter is not enabled here, also the readiness probes are not enabled.
        Container {
            name: String::from("zkfc"),
            args: Some(vec![
                format!("{hadoop_home}/bin/hdfs", hadoop_home = HADOOP_HOME),
                "zkfc".to_string(),
            ]),
            resources: Some(resources.clone()),
            ..hadoop_container.clone()
        },
    ])
}

fn datanode_containers(
    rolegroup_ref: &RoleGroupRef<HdfsCluster>,
    hadoop_container: &Container,
    resources: &ResourceRequirements,
) -> HdfsOperatorResult<Vec<Container>> {
    let mut env: Vec<EnvVar> = hadoop_container.clone().env.unwrap();

    let heap_opts = resources
        .limits
        .as_ref()
        .and_then(|l| l.get("memory"))
        .map(|m| to_java_heap(m, JVM_HEAP_FACTOR))
        .unwrap_or_else(|| Ok("".to_string()))
        .map_err(|source| Error::DatanodeJavaHeapConfig { source })?;

    let opts = vec![
        Some(
            format!("-javaagent:/stackable/jmx/jmx_prometheus_javaagent-0.16.1.jar={}:/stackable/jmx/{}.yaml",
                DEFAULT_DATA_NODE_METRICS_PORT,
                rolegroup_ref.role,)),
        Some(heap_opts),
    ]
    .into_iter()
    .flatten()
    .collect::<Vec<String>>()
    .join(" ");

    env.push(EnvVar {
        name: "HDFS_DATANODE_OPTS".to_string(),
        value: Some(opts),
        ..EnvVar::default()
    });

    Ok(vec![Container {
        name: rolegroup_ref.role.clone(),
        args: Some(vec![
            "sh".to_string(),
            "-c".to_string(),
            format!(
                r#"NODE_ADDR=$(cat /stackabel/lb/default-address/address) DATA_PORT=$(cat /stackable/lb/default-address/ports/data) HTTP_PORT=$(cat /stackable/lb/default-address/ports/http) IPC_PORT=$(cat /stackable/lb/default-address/ports/ipc) {HADOOP_HOME}/bin/hdfs --debug datanode"#
            ),
            // "--debug".to_string(),
            // "datanode".to_string(),
        ]),
        tty: Some(true),
        stdin: Some(true),
        env: Some(env),
        readiness_probe: Some(tcp_socket_action_probe(SERVICE_PORT_NAME_IPC, 10, 10)),
        liveness_probe: Some(tcp_socket_action_probe(SERVICE_PORT_NAME_IPC, 10, 10)),
        resources: Some(resources.clone()),
        ..hadoop_container.clone()
    }])
}

fn datanode_init_containers(
    hdfs_image: &str,
    namenode_podrefs: &[HdfsPodRef],
    hadoop_container: &Container,
) -> Option<Vec<Container>> {
    Some(vec![
        chown_init_container(&HdfsNodeDataDirectory::default().datanode, hadoop_container),
        Container {
            name: "wait-for-namenodes".to_string(),
            image: Some(String::from(hdfs_image)),
            args: Some(vec![
                "sh".to_string(),
                "-c".to_string(),
                format!(
                    "
                echo \"Waiting for namenodes to get ready:\"
                n=0
                while [ ${{n}} -lt 12 ];
                do
                  ALL_NODES_READY=true
                  for id in {pod_names}
                  do
                    echo -n \"Checking pod $id... \"
                    SERVICE_STATE=$({hadoop_home}/bin/hdfs haadmin -getServiceState $id 2>/dev/null)
                    if [ \"$SERVICE_STATE\" = \"active\" ] || [ \"$SERVICE_STATE\" = \"standby\" ]
                    then
                      echo \"$SERVICE_STATE\"
                    else
                      echo \"not ready\"
                      ALL_NODES_READY=false
                    fi
                  done
                  if [ \"$ALL_NODES_READY\" == \"true\" ]
                  then
                    echo \"All namenodes ready!\"
                    break
                  fi
                  echo \"\"
                  n=$(( n  + 1))
                  sleep 5
                done
            ",
                    hadoop_home = HADOOP_HOME,
                    pod_names = namenode_podrefs
                        .iter()
                        .map(|pod_ref| pod_ref.pod_name.as_ref())
                        .collect::<Vec<&str>>()
                        .join(" ")
                ),
            ]),
            ..hadoop_container.clone()
        },
    ])
}

fn journalnode_init_containers(hadoop_container: &Container) -> Option<Vec<Container>> {
    Some(vec![chown_init_container(
        &HdfsNodeDataDirectory::default().journalnode,
        hadoop_container,
    )])
}

fn namenode_init_containers(
    hdfs_image: &str,
    namenode_podrefs: &[HdfsPodRef],
    hadoop_container: &Container,
) -> Option<Vec<Container>> {
    Some(vec![
    chown_init_container(&HdfsNodeDataDirectory::default().namenode, hadoop_container),
    Container {
        name: "format-namenode".to_string(),
        image: Some(String::from(hdfs_image)),
        args: Some(vec![
            "sh".to_string(),
            "-c".to_string(),
            // First step we check for active namenodes. This step should return an active namenode
            // for e.g. scaling. It may fail if the active namenode is restarted and the standby
            // namenode takes over.
            // This is why in the second part we check if the node is formatted already via
            // $NAMENODE_DIR/current/VERSION. Then we dont do anything.
            // If there is no active namenode, the current pod is not formatted we format as
            // active namenode. Otherwise as standby node.
            format!("
                 echo \"Start formatting namenode $POD_NAME. Checking for active namenodes:\"
                 for id in {pod_names}
                 do
                   echo -n \"Checking pod $id... \"
                   SERVICE_STATE=$({hadoop_home}/bin/hdfs haadmin -getServiceState $id 2>/dev/null)
                   if [ \"$SERVICE_STATE\" == \"active\" ]
                   then
                     ACTIVE_NAMENODE=$id
                     echo \"active\"
                     break
                   fi
                   echo \"\"
                 done

                 set -e
                 if [ ! -f \"{namenode_dir}/current/VERSION\" ]
                 then
                   if [ -z ${{ACTIVE_NAMENODE+x}} ]
                   then
                     echo \"Create pod $POD_NAME as active namenode.\"
                     {hadoop_home}/bin/hdfs namenode -format -noninteractive
                   else
                     echo \"Create pod $POD_NAME as standby namenode.\"
                     {hadoop_home}/bin/hdfs namenode -bootstrapStandby -nonInteractive
                   fi
                 else
                   echo \"Pod $POD_NAME already formatted. Skipping...\"
                 fi",
                hadoop_home = HADOOP_HOME,
                pod_names = namenode_podrefs.iter().map(|pod_ref| pod_ref.pod_name.as_ref()).collect::<Vec<&str>>().join(" "),
                // TODO: What if overridden? We should not default here then!
                namenode_dir = HdfsNodeDataDirectory::default().namenode,
            ),
        ]),
        security_context: Some(SecurityContext {
            run_as_user: Some(1000),
            ..SecurityContext::default()
        }),
        ..hadoop_container.clone()
    },
    Container {
        name: "format-zk".to_string(),
        image: Some(String::from(hdfs_image)),
        args: Some(vec![
            "sh".to_string(),
            "-c".to_string(),
            format!("test  \"0\" -eq \"$(echo $POD_NAME | sed -e 's/.*-//')\" && {hadoop_home}/bin/hdfs zkfc -formatZK -nonInteractive || true", hadoop_home = HADOOP_HOME)
        ]),
        ..hadoop_container.clone()
    },
    ])
}

/// Creates a container that chowns and chmods the provided `node_dir`.
fn chown_init_container(node_dir: &str, hadoop_container: &Container) -> Container {
    Container {
        name: "chown-data".to_string(),
        image: Some(String::from(TOOLS_IMAGE)),
        args: Some(vec![
            "sh".to_string(),
            "-c".to_string(),
            format!(
                "mkdir -p {node_dir} && chown -R stackable:stackable {data_dir} && chmod -R a=,u=rwX {data_dir}",
                node_dir = node_dir,
                data_dir = ROOT_DATA_DIR
            ),
        ]),
        security_context: Some(SecurityContext {
            run_as_user: Some(0),
            ..SecurityContext::default()
        }),
        ..hadoop_container.clone()
    }
}

/// Creates a probe for [`stackable_operator::k8s_openapi::api::core::v1::TCPSocketAction`]
/// for liveness or readiness probes
fn tcp_socket_action_probe(
    port_name: &str,
    period_seconds: i32,
    initial_delay_seconds: i32,
) -> Probe {
    Probe {
        tcp_socket: Some(TCPSocketAction {
            port: IntOrString::String(String::from(port_name)),
            ..TCPSocketAction::default()
        }),
        period_seconds: Some(period_seconds),
        initial_delay_seconds: Some(initial_delay_seconds),
        ..Probe::default()
    }
}

/// Build a Container with common HDFS environment variables, ports and volume mounts set.
fn hdfs_common_container(
    hdfs: &HdfsCluster,
    rolegroup_ports: &[(String, i32)],
    env_overrides: Option<&BTreeMap<String, String>>,
) -> HdfsOperatorResult<Container> {
    let mut env: Vec<EnvVar> = env_overrides
        .cloned()
        .unwrap_or_default()
        .iter()
        .map(|(k, v)| EnvVar {
            name: k.clone(),
            value: Some(v.clone()),
            ..EnvVar::default()
        })
        .collect();

    env.extend(vec![
        EnvVar {
            name: "HADOOP_HOME".to_string(),
            value: Some(String::from(HADOOP_HOME)),
            ..EnvVar::default()
        },
        EnvVar {
            name: "HADOOP_CONF_DIR".to_string(),
            value: Some(String::from(CONFIG_DIR_NAME)),
            ..EnvVar::default()
        },
        EnvVar {
            name: "POD_NAME".to_string(),
            value_from: Some(EnvVarSource {
                field_ref: Some(ObjectFieldSelector {
                    field_path: String::from("metadata.name"),
                    ..ObjectFieldSelector::default()
                }),
                ..EnvVarSource::default()
            }),
            ..EnvVar::default()
        },
        EnvVar {
            name: "ZOOKEEPER".to_string(),
            value_from: Some(EnvVarSource {
                config_map_key_ref: Some(ConfigMapKeySelector {
                    name: Some(hdfs.spec.zookeeper_config_map_name.clone()),
                    key: "ZOOKEEPER".to_string(),
                    ..ConfigMapKeySelector::default()
                }),
                ..EnvVarSource::default()
            }),
            ..EnvVar::default()
        },
    ]);
    Ok(Container {
        image: Some(hdfs.hdfs_image()?),
        env: Some(env),
        volume_mounts: Some(vec![
            VolumeMount {
                mount_path: String::from(ROOT_DATA_DIR),
                name: "data".to_string(),
                ..VolumeMount::default()
            },
            VolumeMount {
                mount_path: String::from(CONFIG_DIR_NAME),
                name: "config".to_string(),
                ..VolumeMount::default()
            },
            VolumeMount {
                mount_path: "/stackable/lb".to_string(),
                name: "lb".to_string(),
                ..VolumeMount::default()
            },
        ]),
        ports: Some(
            rolegroup_ports
                .iter()
                .map(|(name, value)| ContainerPort {
                    name: Some(name.clone()),
                    container_port: *value,
                    protocol: Some("TCP".to_string()),
                    ..ContainerPort::default()
                })
                .collect(),
        ),
        security_context: Some(SecurityContext {
            run_as_user: Some(1000),
            ..SecurityContext::default()
        }),
        ..Container::default()
    })
}

/// Publish a Kubernetes event for the `hdfs` cluster resource.
async fn publish_event(
    hdfs: &HdfsCluster,
    client: &Client,
    action: &str,
    reason: &str,
    message: &str,
) -> Result<(), Error> {
    let reporter = Reporter {
        controller: CONTROLLER_NAME.into(),
        instance: None,
    };

    let object_ref = ObjectRef::from_obj(hdfs);

    let recorder = Recorder::new(client.as_kube_client(), reporter, object_ref.into());
    recorder
        .publish(Event {
            action: action.into(),
            reason: reason.into(),
            note: Some(message.into()),
            type_: EventType::Warning,
            secondary: None,
        })
        .await
        .map_err(|source| Error::PublishEvent { source })
}

fn build_invalid_replica_message(
    hdfs: &HdfsCluster,
    role: &HdfsRole,
    dfs_replication: Option<u8>,
) -> Option<String> {
    let replicas: u16 = hdfs
        .rolegroup_ref_and_replicas(role)
        .iter()
        .map(|tuple| tuple.1)
        .sum();

    let rn = role.to_string();
    let min_replicas = role.min_replicas();

    if replicas < min_replicas {
        Some(format!("{rn}: only has {replicas} replicas configured, it is strongly recommended to use at least [{min_replicas}]"))
    } else if !role.replicas_can_be_even() && replicas % 2 == 0 {
        Some(format!("{rn}: currently has an even number of replicas [{replicas}], but should always have an odd number to ensure quorum"))
    } else if role.check_valid_dfs_replication() {
        match dfs_replication {
            None => {
                if replicas < u16::from(DEFAULT_DFS_REPLICATION_FACTOR) {
                    Some(format!(
                        "{rn}: HDFS replication factor not set. Using default value of [{DEFAULT_DFS_REPLICATION_FACTOR}] which is greater than data node replicas [{replicas}]"
                    ))
                } else {
                    None
                }
            }
            Some(dfsr) => {
                if replicas < u16::from(dfsr) {
                    Some(format!("{rn}: HDFS replication factor [{dfsr}] is configured greater than data node replicas [{replicas}]"))
                } else {
                    None
                }
            }
        }
    } else {
        None
    }
}<|MERGE_RESOLUTION|>--- conflicted
+++ resolved
@@ -2,25 +2,17 @@
     CoreSiteConfigBuilder, HdfsNodeDataDirectory, HdfsSiteConfigBuilder, ROOT_DATA_DIR,
 };
 use crate::discovery::build_discovery_configmap;
-<<<<<<< HEAD
 use crate::ControllerConfig;
-=======
 use crate::OPERATOR_NAME;
->>>>>>> b6436eb3
 use stackable_hdfs_crd::error::{Error, HdfsOperatorResult};
 use stackable_hdfs_crd::{constants::*, ROLE_PORTS};
 use stackable_hdfs_crd::{HdfsCluster, HdfsPodRef, HdfsRole};
 use stackable_operator::builder::{ConfigMapBuilder, ObjectMetaBuilder};
 use stackable_operator::client::Client;
 use stackable_operator::k8s_openapi::api::core::v1::{
-<<<<<<< HEAD
     Container, ContainerPort, EphemeralVolumeSource, ObjectFieldSelector,
-    PersistentVolumeClaimTemplate, PodSpec, PodTemplateSpec, Probe, SecurityContext,
-    ServiceAccount, TCPSocketAction, VolumeMount,
-=======
-    Container, ContainerPort, ObjectFieldSelector, PodSpec, PodTemplateSpec, Probe,
-    ResourceRequirements, SecurityContext, TCPSocketAction, VolumeMount,
->>>>>>> b6436eb3
+    PersistentVolumeClaimSpec, PersistentVolumeClaimTemplate, PodSpec, PodTemplateSpec, Probe,
+    ResourceRequirements, SecurityContext, ServiceAccount, TCPSocketAction, VolumeMount,
 };
 use stackable_operator::k8s_openapi::api::rbac::v1::{ClusterRole, RoleBinding, RoleRef, Subject};
 use stackable_operator::k8s_openapi::api::{
@@ -30,25 +22,17 @@
         ServicePort, ServiceSpec, Volume,
     },
 };
-use stackable_operator::k8s_openapi::apimachinery::pkg::apis::meta::v1::LabelSelector;
 use stackable_operator::k8s_openapi::apimachinery::pkg::util::intstr::IntOrString;
-<<<<<<< HEAD
 use stackable_operator::k8s_openapi::apimachinery::pkg::{
     api::resource::Quantity, apis::meta::v1::LabelSelector,
 };
 use stackable_operator::k8s_openapi::Resource;
-=======
->>>>>>> b6436eb3
 use stackable_operator::kube::api::ObjectMeta;
 use stackable_operator::kube::runtime::controller::Action;
 use stackable_operator::kube::runtime::events::{Event, EventType, Recorder, Reporter};
 use stackable_operator::kube::runtime::reflector::ObjectRef;
-<<<<<<< HEAD
 use stackable_operator::kube::ResourceExt;
-=======
-use stackable_operator::labels::role_group_selector_labels;
 use stackable_operator::memory::to_java_heap;
->>>>>>> b6436eb3
 use stackable_operator::product_config::{types::PropertyNameKind, ProductConfigManager};
 use stackable_operator::product_config_utils::{
     transform_all_roles_to_config, validate_all_roles_and_groups_config,
@@ -66,12 +50,8 @@
 
 pub async fn reconcile_hdfs(hdfs: Arc<HdfsCluster>, ctx: Arc<Ctx>) -> HdfsOperatorResult<Action> {
     tracing::info!("Starting reconcile");
-<<<<<<< HEAD
-    let client = &ctx.get_ref().client;
-    let controller_config = &ctx.get_ref().controller_config;
-=======
     let client = &ctx.client;
->>>>>>> b6436eb3
+    let controller_config = &ctx.controller_config;
 
     let validated_config = validate_all_roles_and_groups_config(
         hdfs.hdfs_version()?,
@@ -91,15 +71,8 @@
         .collect::<HashMap<_, _>>();
     let journalnode_podrefs = hdfs.pod_refs(&HdfsRole::JournalNode)?;
 
-<<<<<<< HEAD
-    let dfs_replication = hdfs.spec.dfs_replication;
-
     let (datanode_serviceaccount, datanode_rolebinding) =
         datanode_serviceaccount(&hdfs, controller_config)?;
-=======
-    let discovery_cm = build_discovery_configmap(&hdfs, &namenode_podrefs)
-        .map_err(|e| Error::BuildDiscoveryConfigMap { source: e })?;
->>>>>>> b6436eb3
 
     client
         .apply_patch(
@@ -132,6 +105,7 @@
                 .unwrap_or_default(),
         })?;
 
+    let dfs_replication = hdfs.spec.dfs_replication;
     for (role_name, group_config) in validated_config.iter() {
         let role: HdfsRole = serde_yaml::from_str(role_name).unwrap();
         let role_ports = ROLE_PORTS.get(&role).unwrap().as_slice();
@@ -235,7 +209,7 @@
     )
     .map_err(|e| Error::BuildDiscoveryConfigMap {
         source: e,
-        name: hdfs.name(),
+        name: hdfs.name_any(),
     })?;
 
     client
@@ -268,7 +242,14 @@
                 source,
                 obj_ref: ObjectRef::from_obj(hdfs),
             })?
-            .with_recommended_labels(hdfs, APP_NAME, hdfs.hdfs_version()?, &role_name, "global")
+            .with_recommended_labels(
+                hdfs,
+                APP_NAME,
+                hdfs.hdfs_version()?,
+                OPERATOR_NAME,
+                &role_name,
+                "global",
+            )
             .build(),
         ..ServiceAccount::default()
     };
@@ -288,7 +269,14 @@
                 source,
                 obj_ref: ObjectRef::from_obj(hdfs),
             })?
-            .with_recommended_labels(hdfs, APP_NAME, hdfs.hdfs_version()?, &role_name, "global")
+            .with_recommended_labels(
+                hdfs,
+                APP_NAME,
+                hdfs.hdfs_version()?,
+                OPERATOR_NAME,
+                &role_name,
+                "global",
+            )
             .build(),
         role_ref: RoleRef {
             api_group: ClusterRole::GROUP.to_string(),
@@ -371,6 +359,7 @@
                     hdfs,
                     APP_NAME,
                     hdfs.hdfs_version()?,
+                    OPERATOR_NAME,
                     &rolegroup_ref.role,
                     &rolegroup_ref.role_group,
                 )
@@ -425,38 +414,6 @@
     for (property_name_kind, config) in rolegroup_config {
         match property_name_kind {
             PropertyNameKind::File(file_name) if file_name == HDFS_SITE_XML => {
-<<<<<<< HEAD
-                hdfs_site_xml =
-                    HdfsSiteConfigBuilder::new(hdfs.name(), HdfsNodeDataDirectory::default())
-                        // IMPORTANT: these folders must be under the volume mount point, otherwise they will not
-                        // be formatted by the namenode, or used by the other services.
-                        // See also: https://github.com/apache-spark-on-k8s/kubernetes-HDFS/commit/aef9586ecc8551ca0f0a468c3b917d8c38f494a0
-                        .dfs_namenode_name_dir()
-                        .dfs_datanode_data_dir()
-                        .dfs_journalnode_edits_dir()
-                        .dfs_replication(
-                            *hdfs
-                                .spec
-                                .dfs_replication
-                                .as_ref()
-                                .unwrap_or(&DEFAULT_DFS_REPLICATION_FACTOR),
-                        )
-                        .dfs_name_services()
-                        .dfs_ha_namenodes(namenode_podrefs)
-                        .dfs_namenode_shared_edits_dir(journalnode_podrefs)
-                        .dfs_namenode_name_dir_ha(namenode_podrefs)
-                        .dfs_namenode_rpc_address_ha(namenode_podrefs)
-                        .dfs_namenode_http_address_ha(namenode_podrefs)
-                        .dfs_client_failover_proxy_provider()
-                        .add("dfs.ha.fencing.methods", "shell(/bin/true)")
-                        .add("dfs.ha.nn.not-become-active-in-safemode", "true")
-                        .add("dfs.ha.automatic-failover.enabled", "true")
-                        .add("dfs.ha.namenode.id", "${env.POD_NAME}")
-                        .add("dfs.datanode.hostname", "${env.NODE_ADDR}")
-                        // the extend with config must come last in order to have overrides working!!!
-                        .extend(config)
-                        .build_as_xml();
-=======
                 hdfs_site_xml = HdfsSiteConfigBuilder::new(
                     hdfs_name.to_string(),
                     HdfsNodeDataDirectory::default(),
@@ -485,10 +442,10 @@
                 .add("dfs.ha.nn.not-become-active-in-safemode", "true")
                 .add("dfs.ha.automatic-failover.enabled", "true")
                 .add("dfs.ha.namenode.id", "${env.POD_NAME}")
+                .add("dfs.datanode.hostname", "${env.NODE_ADDR}")
                 // the extend with config must come last in order to have overrides working!!!
                 .extend(config)
                 .build_as_xml();
->>>>>>> b6436eb3
             }
             PropertyNameKind::File(file_name) if file_name == CORE_SITE_XML => {
                 core_site_xml = CoreSiteConfigBuilder::new(hdfs_name.to_string())
@@ -560,33 +517,21 @@
             replicas = hdfs.rolegroup_datanode_replicas(rolegroup_ref)?;
             init_containers =
                 datanode_init_containers(&hdfs_image, namenode_podrefs, hadoop_container);
-<<<<<<< HEAD
-            containers = datanode_containers(rolegroup_ref, hadoop_container);
+            containers = datanode_containers(rolegroup_ref, hadoop_container, &resources)?;
             service_account_name = Some(datanode_service_account_name.to_string());
-=======
-            containers = datanode_containers(rolegroup_ref, hadoop_container, &resources)?;
->>>>>>> b6436eb3
         }
         HdfsRole::NameNode => {
             replicas = hdfs.rolegroup_namenode_replicas(rolegroup_ref)?;
             init_containers =
                 namenode_init_containers(&hdfs_image, namenode_podrefs, hadoop_container);
-<<<<<<< HEAD
-            containers = namenode_containers(rolegroup_ref, hadoop_container);
+            containers = namenode_containers(rolegroup_ref, hadoop_container, &resources)?;
             service_account_name = None;
-=======
-            containers = namenode_containers(rolegroup_ref, hadoop_container, &resources)?;
->>>>>>> b6436eb3
         }
         HdfsRole::JournalNode => {
             replicas = hdfs.rolegroup_journalnode_replicas(rolegroup_ref)?;
             init_containers = journalnode_init_containers(hadoop_container);
-<<<<<<< HEAD
-            containers = journalnode_containers(rolegroup_ref, hadoop_container);
+            containers = journalnode_containers(rolegroup_ref, hadoop_container, &resources)?;
             service_account_name = None;
-=======
-            containers = journalnode_containers(rolegroup_ref, hadoop_container, &resources)?;
->>>>>>> b6436eb3
         }
     }
 
