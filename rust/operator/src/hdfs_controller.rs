--- conflicted
+++ resolved
@@ -1,21 +1,7 @@
-<<<<<<< HEAD
-use crate::{
-    build_recommended_labels,
-    config::{CoreSiteConfigBuilder, HdfsSiteConfigBuilder},
-    container::ContainerConfig,
-    container::{TLS_STORE_DIR, TLS_STORE_PASSWORD},
-    discovery::build_discovery_configmap,
-    event::{build_invalid_replica_message, publish_event},
-    kerberos,
-    operations::{self, graceful_shutdown::add_graceful_shutdown_config, pdb::add_pdbs},
-    product_logging::{extend_role_group_config_map, resolve_vector_aggregator_address},
-    OPERATOR_NAME,
-=======
 use std::{
     collections::{BTreeMap, HashMap},
     str::FromStr,
     sync::Arc,
->>>>>>> e4590791
 };
 
 use product_config::{
@@ -68,7 +54,10 @@
     discovery::build_discovery_configmap,
     event::{build_invalid_replica_message, publish_event},
     kerberos,
-    operations::pdb::add_pdbs,
+    operations::{
+        graceful_shutdown::{self, add_graceful_shutdown_config},
+        pdb::add_pdbs,
+    },
     product_logging::{extend_role_group_config_map, resolve_vector_aggregator_address},
     OPERATOR_NAME,
 };
@@ -208,12 +197,6 @@
     #[snafu(display(
         "kerberos not supported for HDFS versions < 3.3.x. Please use at least version 3.3.x"
     ))]
-<<<<<<< HEAD
-    KerberosNotSupported {},
-    #[snafu(display("failed to serialize [{JVM_SECURITY_PROPERTIES_FILE}] for {rolegroup}",))]
-    JvmSecurityProperties {
-        source: stackable_operator::product_config::writer::PropertiesWriterError,
-=======
     KerberosNotSupported,
 
     #[snafu(display(
@@ -222,14 +205,11 @@
     ))]
     JvmSecurityProperties {
         source: PropertiesWriterError,
->>>>>>> e4590791
         rolegroup: String,
     },
 
     #[snafu(display("failed to configure graceful shutdown"))]
-    GracefulShutdown {
-        source: operations::graceful_shutdown::Error,
-    },
+    GracefulShutdown { source: graceful_shutdown::Error },
 }
 
 impl ReconcilerError for Error {
