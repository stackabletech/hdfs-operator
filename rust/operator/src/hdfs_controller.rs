use crate::{
    build_recommended_labels,
    config::{CoreSiteConfigBuilder, HdfsSiteConfigBuilder},
    container::ContainerConfig,
    discovery::build_discovery_configmap,
    event::{build_invalid_replica_message, publish_event},
    product_logging::{extend_role_group_config_map, resolve_vector_aggregator_address},
    rbac, OPERATOR_NAME,
};
<<<<<<< HEAD
use crate::discovery::build_discovery_configmap;
use crate::{build_recommended_labels, rbac, OPERATOR_NAME};
use stackable_hdfs_crd::error::{Error, HdfsOperatorResult};
use stackable_hdfs_crd::{constants::*, ROLE_PORTS};
use stackable_hdfs_crd::{HdfsCluster, HdfsPodRef, HdfsRole};
use stackable_operator::builder::{ConfigMapBuilder, ObjectMetaBuilder, PodSecurityContextBuilder};
use stackable_operator::client::Client;
use stackable_operator::cluster_resources::ClusterResources;
use stackable_operator::commons::product_image_selection::ResolvedProductImage;
use stackable_operator::k8s_openapi::api::core::v1::{
    Container, ContainerPort, EphemeralVolumeSource, ObjectFieldSelector,
    PersistentVolumeClaimSpec, PersistentVolumeClaimTemplate, PodSpec, PodTemplateSpec, Probe,
    ResourceRequirements, SecurityContext, TCPSocketAction, VolumeMount,
};
use stackable_operator::k8s_openapi::api::{
    apps::v1::{StatefulSet, StatefulSetSpec},
    core::v1::{
        ConfigMap, ConfigMapKeySelector, ConfigMapVolumeSource, EnvVar, EnvVarSource, Service,
        ServicePort, ServiceSpec, Volume,
=======

use snafu::{OptionExt, ResultExt, Snafu};
use stackable_hdfs_crd::{constants::*, HdfsCluster, HdfsPodRef, HdfsRole, MergedConfig};
use stackable_operator::{
    builder::{ConfigMapBuilder, ObjectMetaBuilder, PodBuilder, PodSecurityContextBuilder},
    client::Client,
    cluster_resources::ClusterResources,
    commons::product_image_selection::ResolvedProductImage,
    k8s_openapi::{
        api::{
            apps::v1::{StatefulSet, StatefulSetSpec},
            core::v1::{ConfigMap, Service, ServicePort, ServiceSpec},
        },
        apimachinery::pkg::apis::meta::v1::LabelSelector,
>>>>>>> ca90f83c
    },
    kube::{
        api::ObjectMeta,
        runtime::{controller::Action, reflector::ObjectRef},
        Resource, ResourceExt,
    },
    labels::role_group_selector_labels,
    logging::controller::ReconcilerError,
    product_config::{types::PropertyNameKind, ProductConfigManager},
    product_config_utils::{transform_all_roles_to_config, validate_all_roles_and_groups_config},
    role_utils::RoleGroupRef,
};
<<<<<<< HEAD
use stackable_operator::k8s_openapi::apimachinery::pkg::api::resource::Quantity;
use stackable_operator::k8s_openapi::apimachinery::pkg::apis::meta::v1::LabelSelector;
use stackable_operator::k8s_openapi::apimachinery::pkg::util::intstr::IntOrString;
use stackable_operator::kube::api::ObjectMeta;
use stackable_operator::kube::runtime::controller::Action;
use stackable_operator::kube::runtime::events::{Event, EventType, Recorder, Reporter};
use stackable_operator::kube::runtime::reflector::ObjectRef;
use stackable_operator::kube::{Resource, ResourceExt};
use stackable_operator::labels::role_group_selector_labels;
use stackable_operator::memory::to_java_heap;
use stackable_operator::product_config::{types::PropertyNameKind, ProductConfigManager};
use stackable_operator::product_config_utils::{
    transform_all_roles_to_config, validate_all_roles_and_groups_config,
};
use stackable_operator::role_utils::RoleGroupRef;
=======
>>>>>>> ca90f83c
use std::{
    collections::{BTreeMap, HashMap},
    str::FromStr,
    sync::Arc,
    time::Duration,
};
use strum::{EnumDiscriminants, IntoStaticStr};

const RESOURCE_MANAGER_HDFS_CONTROLLER: &str = "hdfs-operator-hdfs-controller";
const HDFS_CONTROLLER: &str = "hdfs-controller";
const DOCKER_IMAGE_BASE_NAME: &str = "hadoop";

#[derive(Snafu, Debug, EnumDiscriminants)]
#[strum_discriminants(derive(IntoStaticStr))]
pub enum Error {
    #[snafu(display("Invalid role configuration"))]
    InvalidRoleConfig {
        source: stackable_operator::product_config_utils::ConfigError,
    },
    #[snafu(display("Invalid product configuration"))]
    InvalidProductConfig {
        source: stackable_operator::error::Error,
    },
    #[snafu(display("Cannot create rolegroup service [{name}]"))]
    ApplyRoleGroupService {
        source: stackable_operator::error::Error,
        name: String,
    },
    #[snafu(display("Cannot create role group config map [{name}]"))]
    ApplyRoleGroupConfigMap {
        source: stackable_operator::error::Error,
        name: String,
    },
    #[snafu(display("Cannot create role group stateful set [{name}]"))]
    ApplyRoleGroupStatefulSet {
        source: stackable_operator::error::Error,
        name: String,
    },
    #[snafu(display("Cannot create discovery config map [{name}]"))]
    ApplyDiscoveryConfigMap {
        source: stackable_operator::error::Error,
        name: String,
    },
    #[snafu(display("No metadata for [{obj_ref}]"))]
    ObjectMissingMetadataForOwnerRef {
        source: stackable_operator::error::Error,
        obj_ref: ObjectRef<HdfsCluster>,
    },
    #[snafu(display("Invalid role [{role}]"))]
    InvalidRole {
        source: strum::ParseError,
        role: String,
    },
    #[snafu(display("Object has no name"))]
    ObjectHasNoName { obj_ref: ObjectRef<HdfsCluster> },
    #[snafu(display("Cannot build config map for role [{role}] and role group [{role_group}]"))]
    BuildRoleGroupConfigMap {
        source: stackable_operator::error::Error,
        role: String,
        role_group: String,
    },
    #[snafu(display("Cannot build config discovery config map"))]
    BuildDiscoveryConfigMap {
        source: stackable_operator::error::Error,
    },
    #[snafu(display("Failed to patch service account"))]
    ApplyServiceAccount {
        source: stackable_operator::error::Error,
        name: String,
    },
    #[snafu(display("Failed to patch role binding"))]
    ApplyRoleBinding {
        source: stackable_operator::error::Error,
        name: String,
    },
    #[snafu(display("Failed to create cluster resources"))]
    CreateClusterResources {
        source: stackable_operator::error::Error,
    },
    #[snafu(display("Failed to delete orphaned resources"))]
    DeleteOrphanedResources {
        source: stackable_operator::error::Error,
    },
    #[snafu(display("Failed to create pod references"))]
    CreatePodReferences { source: stackable_hdfs_crd::Error },
    #[snafu(display("Failed to build role properties"))]
    BuildRoleProperties { source: stackable_hdfs_crd::Error },
    #[snafu(display("failed to resolve the Vector aggregator address"))]
    ResolveVectorAggregatorAddress {
        source: crate::product_logging::Error,
    },
    #[snafu(display("failed to add the logging configuration to the ConfigMap [{cm_name}]"))]
    InvalidLoggingConfig {
        source: crate::product_logging::Error,
        cm_name: String,
    },
    #[snafu(display("failed to merge config"))]
    ConfigMerge { source: stackable_hdfs_crd::Error },
    #[snafu(display("failed to create cluster event"))]
    FailedToCreateClusterEvent { source: crate::event::Error },
    #[snafu(display("failed to create container and volume configuration"))]
    FailedToCreateContainerAndVolumeConfiguration { source: crate::container::Error },
}

impl ReconcilerError for Error {
    fn category(&self) -> &'static str {
        ErrorDiscriminants::from(self).into()
    }
}

pub type HdfsOperatorResult<T> = Result<T, Error>;

pub struct Ctx {
    pub client: Client,
    pub product_config: ProductConfigManager,
}

pub async fn reconcile_hdfs(hdfs: Arc<HdfsCluster>, ctx: Arc<Ctx>) -> HdfsOperatorResult<Action> {
    tracing::info!("Starting reconcile");
    let client = &ctx.client;

    let resolved_product_image = hdfs.spec.image.resolve(DOCKER_IMAGE_BASE_NAME);

    let vector_aggregator_address = resolve_vector_aggregator_address(&hdfs, client)
        .await
        .context(ResolveVectorAggregatorAddressSnafu)?;

    let validated_config = validate_all_roles_and_groups_config(
        &resolved_product_image.product_version,
        &transform_all_roles_to_config(
            hdfs.as_ref(),
            hdfs.build_role_properties()
                .context(BuildRolePropertiesSnafu)?,
        )
        .context(InvalidRoleConfigSnafu)?,
        &ctx.product_config,
        false,
        false,
    )
    .context(InvalidProductConfigSnafu)?;

    // A list of all name and journal nodes across all role groups is needed for all ConfigMaps and initialization checks.
    let namenode_podrefs = hdfs
        .pod_refs(&HdfsRole::NameNode)
        .context(CreatePodReferencesSnafu)?;
    let journalnode_podrefs = hdfs
        .pod_refs(&HdfsRole::JournalNode)
        .context(CreatePodReferencesSnafu)?;

    let mut cluster_resources = ClusterResources::new(
        APP_NAME,
        OPERATOR_NAME,
        RESOURCE_MANAGER_HDFS_CONTROLLER,
        &hdfs.object_ref(&()),
    )
    .context(CreateClusterResourcesSnafu)?;

    let discovery_cm = build_discovery_configmap(
        &hdfs,
        HDFS_CONTROLLER,
        &namenode_podrefs,
        &resolved_product_image,
    )
    .context(BuildDiscoveryConfigMapSnafu)?;

    // The discovery CM is linked to the cluster lifecycle via ownerreference.
    // Therefore, must not be added to the "orphaned" cluster resources
    client
        .apply_patch(FIELD_MANAGER_SCOPE, &discovery_cm, &discovery_cm)
        .await
        .with_context(|_| ApplyDiscoveryConfigMapSnafu {
            name: discovery_cm.metadata.name.clone().unwrap_or_default(),
        })?;

    // The service account and rolebinding will be created per cluster and
    // deleted if the cluster is removed.
    // Therefore no cluster / orphaned resources have to be handled here.
    let (rbac_sa, rbac_rolebinding) = rbac::build_rbac_resources(hdfs.as_ref(), "hdfs-clusterrole")
        .with_context(|_| ObjectMissingMetadataForOwnerRefSnafu {
            obj_ref: ObjectRef::from_obj(&*hdfs),
        })?;

    client
        .apply_patch(FIELD_MANAGER_SCOPE, &rbac_sa, &rbac_sa)
        .await
        .with_context(|_| ApplyServiceAccountSnafu {
            name: rbac_sa.name_any(),
        })?;
    client
        .apply_patch(FIELD_MANAGER_SCOPE, &rbac_rolebinding, &rbac_rolebinding)
        .await
        .with_context(|_| ApplyRoleBindingSnafu {
            name: rbac_rolebinding.name_any(),
        })?;

    let dfs_replication = hdfs.spec.dfs_replication;

    for (role_name, group_config) in validated_config.iter() {
        let role: HdfsRole = HdfsRole::from_str(role_name).with_context(|_| InvalidRoleSnafu {
            role: role_name.to_string(),
        })?;

        if let Some(content) = build_invalid_replica_message(&hdfs, &role, dfs_replication) {
            publish_event(
                &hdfs,
                client,
                "Reconcile",
                "Invalid replicas",
                content.as_ref(),
            )
            .await
            .context(FailedToCreateClusterEventSnafu)?;
        }

        for (rolegroup_name, rolegroup_config) in group_config.iter() {
            let merged_config = role
                .merged_config(&hdfs, rolegroup_name)
                .context(ConfigMergeSnafu)?;

            let env_overrides = rolegroup_config.get(&PropertyNameKind::Env);

            let rolegroup_ref = hdfs.rolegroup_ref(role_name, rolegroup_name);

            let rg_service =
                rolegroup_service(&hdfs, &role, &rolegroup_ref, &resolved_product_image)?;
            let rg_configmap = rolegroup_config_map(
                &hdfs,
                &rolegroup_ref,
                rolegroup_config,
                &namenode_podrefs,
                &journalnode_podrefs,
                &resolved_product_image,
                merged_config.as_ref(),
                vector_aggregator_address.as_deref(),
            )?;

            let rg_statefulset = rolegroup_statefulset(
                &hdfs,
                &role,
                &rolegroup_ref,
                &resolved_product_image,
                env_overrides,
                merged_config.as_ref(),
                &rbac_sa.name_any(),
                &namenode_podrefs,
            )?;

            cluster_resources
                .add(client, &rg_service)
                .await
                .with_context(|_| ApplyRoleGroupServiceSnafu {
                    name: rg_service.metadata.name.clone().unwrap_or_default(),
                })?;
            cluster_resources
                .add(client, &rg_configmap)
                .await
                .with_context(|_| ApplyRoleGroupConfigMapSnafu {
                    name: rg_configmap.metadata.name.clone().unwrap_or_default(),
                })?;
            cluster_resources
                .add(client, &rg_statefulset)
                .await
                .with_context(|_| ApplyRoleGroupStatefulSetSnafu {
                    name: rg_statefulset.metadata.name.clone().unwrap_or_default(),
                })?;
        }
    }

    cluster_resources
        .delete_orphaned_resources(client)
        .await
        .context(DeleteOrphanedResourcesSnafu)?;

    Ok(Action::await_change())
}

fn rolegroup_service(
    hdfs: &HdfsCluster,
    role: &HdfsRole,
    rolegroup_ref: &RoleGroupRef<HdfsCluster>,
    resolved_product_image: &ResolvedProductImage,
) -> HdfsOperatorResult<Service> {
    tracing::info!("Setting up Service for {:?}", rolegroup_ref);
    Ok(Service {
        metadata: ObjectMetaBuilder::new()
            .name_and_namespace(hdfs)
            .name(&rolegroup_ref.object_name())
            .ownerreference_from_resource(hdfs, None, Some(true))
            .with_context(|_| ObjectMissingMetadataForOwnerRefSnafu {
                obj_ref: ObjectRef::from_obj(hdfs),
            })?
            .with_recommended_labels(build_recommended_labels(
                hdfs,
                RESOURCE_MANAGER_HDFS_CONTROLLER,
                &resolved_product_image.app_version_label,
                &rolegroup_ref.role,
                &rolegroup_ref.role_group,
            ))
            .with_label("prometheus.io/scrape", "true")
            .build(),
        spec: Some(ServiceSpec {
            cluster_ip: Some("None".to_string()),
            ports: Some(
                role.ports()
                    .into_iter()
                    .map(|(name, value)| ServicePort {
                        name: Some(name),
                        port: i32::from(value),
                        protocol: Some("TCP".to_string()),
                        ..ServicePort::default()
                    })
                    .collect(),
            ),
            selector: Some(hdfs.rolegroup_selector_labels(rolegroup_ref)),
            publish_not_ready_addresses: Some(true),
            ..ServiceSpec::default()
        }),
        status: None,
    })
}

#[allow(clippy::too_many_arguments)]
fn rolegroup_config_map(
    hdfs: &HdfsCluster,
    rolegroup_ref: &RoleGroupRef<HdfsCluster>,
    rolegroup_config: &HashMap<PropertyNameKind, BTreeMap<String, String>>,
    namenode_podrefs: &[HdfsPodRef],
    journalnode_podrefs: &[HdfsPodRef],
    resolved_product_image: &ResolvedProductImage,
    merged_config: &(dyn MergedConfig + Send + 'static),
    vector_aggregator_address: Option<&str>,
) -> HdfsOperatorResult<ConfigMap> {
    tracing::info!("Setting up ConfigMap for {:?}", rolegroup_ref);

    let hdfs_name = hdfs
        .metadata
        .name
        .as_deref()
        .with_context(|| ObjectHasNoNameSnafu {
            obj_ref: ObjectRef::from_obj(hdfs),
        })?;

    let mut hdfs_site_xml = String::new();
    let mut core_site_xml = String::new();

    for (property_name_kind, config) in rolegroup_config {
        match property_name_kind {
            PropertyNameKind::File(file_name) if file_name == HDFS_SITE_XML => {
<<<<<<< HEAD
                hdfs_site_xml = HdfsSiteConfigBuilder::new(
                    hdfs_name.to_string(),
                    HdfsNodeDataDirectory::default(),
                )
                // IMPORTANT: these folders must be under the volume mount point, otherwise they will not
                // be formatted by the namenode, or used by the other services.
                // See also: https://github.com/apache-spark-on-k8s/kubernetes-HDFS/commit/aef9586ecc8551ca0f0a468c3b917d8c38f494a0
                .dfs_namenode_name_dir()
                .dfs_datanode_data_dir()
                .dfs_journalnode_edits_dir()
                .dfs_replication(
                    *hdfs
                        .spec
                        .dfs_replication
                        .as_ref()
                        .unwrap_or(&DEFAULT_DFS_REPLICATION_FACTOR),
                )
                .dfs_name_services()
                .dfs_ha_namenodes(namenode_podrefs)
                .dfs_namenode_shared_edits_dir(journalnode_podrefs)
                .dfs_namenode_name_dir_ha(namenode_podrefs)
                .dfs_namenode_rpc_address_ha(namenode_podrefs)
                .dfs_namenode_http_address_ha(namenode_podrefs)
                .dfs_client_failover_proxy_provider()
                .add("dfs.ha.fencing.methods", "shell(/bin/true)")
                .add("dfs.ha.nn.not-become-active-in-safemode", "true")
                .add("dfs.ha.automatic-failover.enabled", "true")
                .add("dfs.ha.namenode.id", "${env.POD_NAME}")
                .add("dfs.client.use.datanode.hostname", "true")
                .add("dfs.datanode.use.datanode.hostname", "true")
                // the extend with config must come last in order to have overrides working!!!
                .extend(config)
                .build_as_xml();
=======
                hdfs_site_xml = HdfsSiteConfigBuilder::new(hdfs_name.to_string())
                    // IMPORTANT: these folders must be under the volume mount point, otherwise they will not
                    // be formatted by the namenode, or used by the other services.
                    // See also: https://github.com/apache-spark-on-k8s/kubernetes-HDFS/commit/aef9586ecc8551ca0f0a468c3b917d8c38f494a0
                    .dfs_namenode_name_dir()
                    .dfs_datanode_data_dir(merged_config.data_node_resources().map(|r| r.storage))
                    .dfs_journalnode_edits_dir()
                    .dfs_replication(
                        *hdfs
                            .spec
                            .dfs_replication
                            .as_ref()
                            .unwrap_or(&DEFAULT_DFS_REPLICATION_FACTOR),
                    )
                    .dfs_name_services()
                    .dfs_ha_namenodes(namenode_podrefs)
                    .dfs_namenode_shared_edits_dir(journalnode_podrefs)
                    .dfs_namenode_name_dir_ha(namenode_podrefs)
                    .dfs_namenode_rpc_address_ha(namenode_podrefs)
                    .dfs_namenode_http_address_ha(namenode_podrefs)
                    .dfs_client_failover_proxy_provider()
                    .add("dfs.ha.fencing.methods", "shell(/bin/true)")
                    .add("dfs.ha.nn.not-become-active-in-safemode", "true")
                    .add("dfs.ha.automatic-failover.enabled", "true")
                    .add("dfs.ha.namenode.id", "${env.POD_NAME}")
                    // the extend with config must come last in order to have overrides working!!!
                    .extend(config)
                    .build_as_xml();
>>>>>>> ca90f83c
            }
            PropertyNameKind::File(file_name) if file_name == CORE_SITE_XML => {
                core_site_xml = CoreSiteConfigBuilder::new(hdfs_name.to_string())
                    .fs_default_fs()
                    .ha_zookeeper_quorum()
                    // the extend with config must come last in order to have overrides working!!!
                    .extend(config)
                    .build_as_xml();
            }
            _ => {}
        }
    }

    let mut builder = ConfigMapBuilder::new();

    builder
        .metadata(
            ObjectMetaBuilder::new()
                .name_and_namespace(hdfs)
                .name(&rolegroup_ref.object_name())
                .ownerreference_from_resource(hdfs, None, Some(true))
                .with_context(|_| ObjectMissingMetadataForOwnerRefSnafu {
                    obj_ref: ObjectRef::from_obj(hdfs),
                })?
                .with_recommended_labels(build_recommended_labels(
                    hdfs,
                    RESOURCE_MANAGER_HDFS_CONTROLLER,
                    &resolved_product_image.app_version_label,
                    &rolegroup_ref.role,
                    &rolegroup_ref.role_group,
                ))
                .build(),
        )
        .add_data(CORE_SITE_XML.to_string(), core_site_xml)
        .add_data(HDFS_SITE_XML.to_string(), hdfs_site_xml);

    extend_role_group_config_map(
        rolegroup_ref,
        vector_aggregator_address,
        merged_config,
        &mut builder,
    )
    .context(InvalidLoggingConfigSnafu {
        cm_name: rolegroup_ref.object_name(),
    })?;

    builder
        .build()
        .with_context(|_| BuildRoleGroupConfigMapSnafu {
            role: rolegroup_ref.role.clone(),
            role_group: rolegroup_ref.role_group.clone(),
        })
}

#[allow(clippy::too_many_arguments)]
fn rolegroup_statefulset(
    hdfs: &HdfsCluster,
    role: &HdfsRole,
    rolegroup_ref: &RoleGroupRef<HdfsCluster>,
    resolved_product_image: &ResolvedProductImage,
    env_overrides: Option<&BTreeMap<String, String>>,
    merged_config: &(dyn MergedConfig + Send + 'static),
    rbac_sa: &str,
    namenode_podrefs: &[HdfsPodRef],
) -> HdfsOperatorResult<StatefulSet> {
    tracing::info!("Setting up StatefulSet for {:?}", rolegroup_ref);

<<<<<<< HEAD
    let (pvc, resources) = hdfs.resources(role, rolegroup_ref).unwrap_or_default();
    let listener_class = hdfs.spec.exposure.clone();

    match role {
        HdfsRole::DataNode => {
            replicas = hdfs.rolegroup_datanode_replicas(rolegroup_ref)?;
            init_containers = datanode_init_containers(namenode_podrefs, hadoop_container);
            containers = datanode_containers(rolegroup_ref, hadoop_container, &resources)?;
        }
        HdfsRole::NameNode => {
            replicas = hdfs.rolegroup_namenode_replicas(rolegroup_ref)?;
            init_containers = namenode_init_containers(namenode_podrefs, hadoop_container);
            containers = namenode_containers(rolegroup_ref, hadoop_container, &resources)?;
        }
        HdfsRole::JournalNode => {
            replicas = hdfs.rolegroup_journalnode_replicas(rolegroup_ref)?;
            init_containers = None;
            containers = journalnode_containers(rolegroup_ref, hadoop_container, &resources)?;
        }
    }
=======
    let object_name = rolegroup_ref.object_name();
    // PodBuilder for StatefulSet Pod template.
    let mut pb = PodBuilder::new();
    pb.metadata(ObjectMeta {
        labels: Some(hdfs.rolegroup_selector_labels(rolegroup_ref)),
        ..ObjectMeta::default()
    })
    .image_pull_secrets_from_product_image(resolved_product_image)
    .node_selector_opt(role.role_group_node_selector(hdfs, &rolegroup_ref.role_group))
    .service_account_name(rbac_sa)
    .security_context(
        PodSecurityContextBuilder::new()
            .run_as_user(1000)
            .run_as_group(1000)
            .fs_group(1000)
            .build(),
    );

    // Adds all containers and volumes to the pod builder
    ContainerConfig::add_containers_and_volumes(
        &mut pb,
        role,
        resolved_product_image,
        merged_config,
        env_overrides,
        &hdfs.spec.zookeeper_config_map_name,
        &object_name,
        namenode_podrefs,
    )
    .context(FailedToCreateContainerAndVolumeConfigurationSnafu)?;
>>>>>>> ca90f83c

    Ok(StatefulSet {
        metadata: ObjectMetaBuilder::new()
            .name_and_namespace(hdfs)
            .name(&rolegroup_ref.object_name())
            .ownerreference_from_resource(hdfs, None, Some(true))
            .with_context(|_| ObjectMissingMetadataForOwnerRefSnafu {
                obj_ref: ObjectRef::from_obj(hdfs),
            })?
            .with_recommended_labels(build_recommended_labels(
                hdfs,
                RESOURCE_MANAGER_HDFS_CONTROLLER,
                &resolved_product_image.app_version_label,
                &rolegroup_ref.role,
                &rolegroup_ref.role_group,
            ))
            .build(),
        spec: Some(StatefulSetSpec {
            pod_management_policy: Some("OrderedReady".to_string()),
            replicas: Some(role.role_group_replicas(hdfs, &rolegroup_ref.role_group)),
            selector: LabelSelector {
                match_labels: Some(role_group_selector_labels(
                    hdfs,
                    APP_NAME,
                    &rolegroup_ref.role,
                    &rolegroup_ref.role_group,
                )),
                ..LabelSelector::default()
            },
            service_name: object_name,
            template: pb.build_template(),

            volume_claim_templates: ContainerConfig::volume_claim_templates(role, merged_config),
            ..StatefulSetSpec::default()
        }),
        status: None,
    })
}

<<<<<<< HEAD
fn journalnode_containers(
    rolegroup_ref: &RoleGroupRef<HdfsCluster>,
    hadoop_container: &Container,
    resources: &ResourceRequirements,
) -> HdfsOperatorResult<Vec<Container>> {
    let mut env: Vec<EnvVar> = hadoop_container.clone().env.unwrap();

    let heap_opts = resources
        .limits
        .as_ref()
        .and_then(|l| l.get("memory"))
        .map(|m| to_java_heap(m, JVM_HEAP_FACTOR))
        .unwrap_or_else(|| Ok("".to_string()))
        .map_err(|source| Error::JournalnodeJavaHeapConfig { source })?;

    let opts = vec![
        Some(
            format!("-javaagent:/stackable/jmx/jmx_prometheus_javaagent-0.16.1.jar={}:/stackable/jmx/{}.yaml",
            DEFAULT_JOURNAL_NODE_METRICS_PORT,
            rolegroup_ref.role,)
        ),
        Some(heap_opts),
    ]
    .into_iter()
    .flatten()
    .collect::<Vec<String>>()
    .join(" ")
    .trim()
    .to_string();

    env.push(EnvVar {
        name: "HDFS_JOURNALNODE_OPTS".to_string(),
        value: Some(opts),
        ..EnvVar::default()
    });

    Ok(vec![Container {
        name: rolegroup_ref.role.clone(),
        args: Some(vec![
            format!("{hadoop_home}/bin/hdfs", hadoop_home = HADOOP_HOME),
            "--debug".to_string(),
            "journalnode".to_string(),
        ]),
        readiness_probe: Some(tcp_socket_action_probe(SERVICE_PORT_NAME_RPC, 10, 10)),
        liveness_probe: Some(tcp_socket_action_probe(SERVICE_PORT_NAME_RPC, 10, 10)),
        env: Some(env),
        resources: Some(resources.clone()),
        ..hadoop_container.clone()
    }])
}

fn namenode_containers(
    rolegroup_ref: &RoleGroupRef<HdfsCluster>,
    hadoop_container: &Container,
    resources: &ResourceRequirements,
) -> HdfsOperatorResult<Vec<Container>> {
    let mut env: Vec<EnvVar> = hadoop_container.clone().env.unwrap();

    let heap_opts = resources
        .limits
        .as_ref()
        .and_then(|l| l.get("memory"))
        .map(|m| to_java_heap(m, JVM_HEAP_FACTOR))
        .unwrap_or_else(|| Ok("".to_string()))
        .map_err(|source| Error::NamenodeJavaHeapConfig { source })?;

    let opts = vec![
        Some(
            format!("-javaagent:/stackable/jmx/jmx_prometheus_javaagent-0.16.1.jar={}:/stackable/jmx/{}.yaml",
                DEFAULT_NAME_NODE_METRICS_PORT,
                rolegroup_ref.role,)
        ),
        Some(heap_opts),
        ]
    .into_iter()
    .flatten()
    .collect::<Vec<String>>()
    .join(" ")
    .trim()
    .to_string();

    env.push(EnvVar {
        name: "HDFS_NAMENODE_OPTS".to_string(),
        value: Some(opts),
        ..EnvVar::default()
    });

    Ok(vec![
        Container {
            name: rolegroup_ref.role.clone(),
            args: Some(vec![
                format!("{hadoop_home}/bin/hdfs", hadoop_home = HADOOP_HOME),
                "--debug".to_string(),
                "namenode".to_string(),
            ]),
            env: Some(env),
            readiness_probe: Some(tcp_socket_action_probe(SERVICE_PORT_NAME_RPC, 10, 10)),
            liveness_probe: Some(tcp_socket_action_probe(SERVICE_PORT_NAME_RPC, 10, 10)),
            resources: Some(resources.clone()),
            ..hadoop_container.clone()
        },
        // Note that we don't add the HADOOP_OPTS / HDFS_NAMENODE_OPTS env var to this container (zkfc)
        // Here it would cause an "address already in use" error and prevent the namenode container from starting.
        // Because the jmx exporter is not enabled here, also the readiness probes are not enabled.
        Container {
            name: String::from("zkfc"),
            args: Some(vec![
                format!("{hadoop_home}/bin/hdfs", hadoop_home = HADOOP_HOME),
                "zkfc".to_string(),
            ]),
            resources: Some(resources.clone()),
            ..hadoop_container.clone()
        },
    ])
}

fn datanode_containers(
    rolegroup_ref: &RoleGroupRef<HdfsCluster>,
    hadoop_container: &Container,
    resources: &ResourceRequirements,
) -> HdfsOperatorResult<Vec<Container>> {
    let mut env: Vec<EnvVar> = hadoop_container.clone().env.unwrap();

    let heap_opts = resources
        .limits
        .as_ref()
        .and_then(|l| l.get("memory"))
        .map(|m| to_java_heap(m, JVM_HEAP_FACTOR))
        .unwrap_or_else(|| Ok("".to_string()))
        .map_err(|source| Error::DatanodeJavaHeapConfig { source })?;

    let opts = vec![
        Some(
            format!("-javaagent:/stackable/jmx/jmx_prometheus_javaagent-0.16.1.jar={}:/stackable/jmx/{}.yaml",
                DEFAULT_DATA_NODE_METRICS_PORT,
                rolegroup_ref.role,)),
        Some(heap_opts),
    ]
    .into_iter()
    .flatten()
    .collect::<Vec<String>>()
    .join(" ");

    env.push(EnvVar {
        name: "HDFS_DATANODE_OPTS".to_string(),
        value: Some(opts),
        ..EnvVar::default()
    });

    let port_envs = ["data", "http", "ipc"].map(|port_name| {
        format!(
            "{port_name_upper}_PORT=$(cat /stackable/listener/default-address/ports/{port_name})",
            port_name_upper = port_name.to_uppercase(),
        )
    });

    Ok(vec![Container {
        name: rolegroup_ref.role.clone(),
        args: Some(vec![
            "sh".to_string(),
            "-c".to_string(),
            format!(
                r"NODE_IP=$(cat /stackable/listener/default-address/address) {ports} {HADOOP_HOME}/bin/hdfs --debug datanode",
                ports = port_envs.join(" ")
            ),
        ]),
        env: Some(env),
        readiness_probe: Some(tcp_socket_action_probe(SERVICE_PORT_NAME_IPC, 10, 10)),
        liveness_probe: Some(tcp_socket_action_probe(SERVICE_PORT_NAME_IPC, 10, 10)),
        resources: Some(resources.clone()),
        ..hadoop_container.clone()
    }])
}

fn datanode_init_containers(
    namenode_podrefs: &[HdfsPodRef],
    hadoop_container: &Container,
) -> Option<Vec<Container>> {
    Some(vec![Container {
        name: "wait-for-namenodes".to_string(),
        args: Some(vec![
            "sh".to_string(),
            "-c".to_string(),
            format!(
                "
                echo \"Waiting for namenodes to get ready:\"
                n=0
                while [ ${{n}} -lt 12 ];
                do
                  ALL_NODES_READY=true
                  for id in {pod_names}
                  do
                    echo -n \"Checking pod $id... \"
                    SERVICE_STATE=$({hadoop_home}/bin/hdfs haadmin -getServiceState $id 2>/dev/null)
                    if [ \"$SERVICE_STATE\" = \"active\" ] || [ \"$SERVICE_STATE\" = \"standby\" ]
                    then
                      echo \"$SERVICE_STATE\"
                    else
                      echo \"not ready\"
                      ALL_NODES_READY=false
                    fi
                  done
                  if [ \"$ALL_NODES_READY\" == \"true\" ]
                  then
                    echo \"All namenodes ready!\"
                    break
                  fi
                  echo \"\"
                  n=$(( n  + 1))
                  sleep 5
                done
            ",
                hadoop_home = HADOOP_HOME,
                pod_names = namenode_podrefs
                    .iter()
                    .map(|pod_ref| pod_ref.pod_name.as_ref())
                    .collect::<Vec<&str>>()
                    .join(" ")
            ),
        ]),
        ..hadoop_container.clone()
    }])
}

fn namenode_init_containers(
    namenode_podrefs: &[HdfsPodRef],
    hadoop_container: &Container,
) -> Option<Vec<Container>> {
    Some(vec![
    Container {
        name: "format-namenode".to_string(),
        args: Some(vec![
            "sh".to_string(),
            "-c".to_string(),
            // First step we check for active namenodes. This step should return an active namenode
            // for e.g. scaling. It may fail if the active namenode is restarted and the standby
            // namenode takes over.
            // This is why in the second part we check if the node is formatted already via
            // $NAMENODE_DIR/current/VERSION. Then we dont do anything.
            // If there is no active namenode, the current pod is not formatted we format as
            // active namenode. Otherwise as standby node.
            format!("
                 echo \"Start formatting namenode $POD_NAME. Checking for active namenodes:\"
                 for id in {pod_names}
                 do
                   echo -n \"Checking pod $id... \"
                   SERVICE_STATE=$({hadoop_home}/bin/hdfs haadmin -getServiceState $id 2>/dev/null)
                   if [ \"$SERVICE_STATE\" == \"active\" ]
                   then
                     ACTIVE_NAMENODE=$id
                     echo \"active\"
                     break
                   fi
                   echo \"\"
                 done

                 set -e
                 if [ ! -f \"{namenode_dir}/current/VERSION\" ]
                 then
                   if [ -z ${{ACTIVE_NAMENODE+x}} ]
                   then
                     echo \"Create pod $POD_NAME as active namenode.\"
                     {hadoop_home}/bin/hdfs namenode -format -noninteractive
                   else
                     echo \"Create pod $POD_NAME as standby namenode.\"
                     {hadoop_home}/bin/hdfs namenode -bootstrapStandby -nonInteractive
                   fi
                 else
                   echo \"Pod $POD_NAME already formatted. Skipping...\"
                 fi",
                hadoop_home = HADOOP_HOME,
                pod_names = namenode_podrefs.iter().map(|pod_ref| pod_ref.pod_name.as_ref()).collect::<Vec<&str>>().join(" "),
                // TODO: What if overridden? We should not default here then!
                namenode_dir = HdfsNodeDataDirectory::default().namenode,
            ),
        ]),
        security_context: Some(SecurityContext {
            run_as_user: Some(1000),
            run_as_group: Some(1000),
            ..SecurityContext::default()
        }),
        ..hadoop_container.clone()
    },
    Container {
        name: "format-zk".to_string(),
        args: Some(vec![
            "sh".to_string(),
            "-c".to_string(),
            format!("test  \"0\" -eq \"$(echo $POD_NAME | sed -e 's/.*-//')\" && {hadoop_home}/bin/hdfs zkfc -formatZK -nonInteractive || true", hadoop_home = HADOOP_HOME)
        ]),
        ..hadoop_container.clone()
    },
    ])
}

/// Creates a probe for [`stackable_operator::k8s_openapi::api::core::v1::TCPSocketAction`]
/// for liveness or readiness probes
fn tcp_socket_action_probe(
    port_name: &str,
    period_seconds: i32,
    initial_delay_seconds: i32,
) -> Probe {
    Probe {
        tcp_socket: Some(TCPSocketAction {
            port: IntOrString::String(String::from(port_name)),
            ..TCPSocketAction::default()
        }),
        period_seconds: Some(period_seconds),
        initial_delay_seconds: Some(initial_delay_seconds),
        ..Probe::default()
    }
}

/// Build a Container with common HDFS environment variables, ports and volume mounts set.
fn hdfs_common_container(
    hdfs: &HdfsCluster,
    rolegroup_ports: &[(String, i32)],
    env_overrides: Option<&BTreeMap<String, String>>,
    resolved_product_image: &ResolvedProductImage,
) -> HdfsOperatorResult<Container> {
    let mut env: Vec<EnvVar> = env_overrides
        .cloned()
        .unwrap_or_default()
        .iter()
        .map(|(k, v)| EnvVar {
            name: k.clone(),
            value: Some(v.clone()),
            ..EnvVar::default()
        })
        .collect();

    env.extend(vec![
        EnvVar {
            name: "HADOOP_HOME".to_string(),
            value: Some(String::from(HADOOP_HOME)),
            ..EnvVar::default()
        },
        EnvVar {
            name: "HADOOP_CONF_DIR".to_string(),
            value: Some(String::from(CONFIG_DIR_NAME)),
            ..EnvVar::default()
        },
        EnvVar {
            name: "POD_NAME".to_string(),
            value_from: Some(EnvVarSource {
                field_ref: Some(ObjectFieldSelector {
                    field_path: String::from("metadata.name"),
                    ..ObjectFieldSelector::default()
                }),
                ..EnvVarSource::default()
            }),
            ..EnvVar::default()
        },
        EnvVar {
            name: "ZOOKEEPER".to_string(),
            value_from: Some(EnvVarSource {
                config_map_key_ref: Some(ConfigMapKeySelector {
                    name: Some(hdfs.spec.zookeeper_config_map_name.clone()),
                    key: "ZOOKEEPER".to_string(),
                    ..ConfigMapKeySelector::default()
                }),
                ..EnvVarSource::default()
            }),
            ..EnvVar::default()
        },
    ]);
    Ok(Container {
        image: Some(resolved_product_image.image.clone()),
        image_pull_policy: Some(resolved_product_image.image_pull_policy.clone()),
        env: Some(env),
        volume_mounts: Some(vec![
            VolumeMount {
                mount_path: String::from(ROOT_DATA_DIR),
                name: "data".to_string(),
                ..VolumeMount::default()
            },
            VolumeMount {
                mount_path: String::from(CONFIG_DIR_NAME),
                name: "config".to_string(),
                ..VolumeMount::default()
            },
            VolumeMount {
                mount_path: "/stackable/listener".to_string(),
                name: "listener".to_string(),
                ..VolumeMount::default()
            },
        ]),
        ports: Some(
            rolegroup_ports
                .iter()
                .map(|(name, value)| ContainerPort {
                    name: Some(name.clone()),
                    container_port: *value,
                    protocol: Some("TCP".to_string()),
                    ..ContainerPort::default()
                })
                .collect(),
        ),
        security_context: Some(SecurityContext {
            run_as_user: Some(1000),
            ..SecurityContext::default()
        }),
        ..Container::default()
    })
}

/// Publish a Kubernetes event for the `hdfs` cluster resource.
async fn publish_event(
    hdfs: &HdfsCluster,
    client: &Client,
    action: &str,
    reason: &str,
    message: &str,
) -> Result<(), Error> {
    let reporter = Reporter {
        controller: CONTROLLER_NAME.into(),
        instance: None,
    };

    let object_ref = ObjectRef::from_obj(hdfs);

    let recorder = Recorder::new(client.as_kube_client(), reporter, object_ref.into());
    recorder
        .publish(Event {
            action: action.into(),
            reason: reason.into(),
            note: Some(message.into()),
            type_: EventType::Warning,
            secondary: None,
        })
        .await
        .map_err(|source| Error::PublishEvent { source })
}

fn build_invalid_replica_message(
    hdfs: &HdfsCluster,
    role: &HdfsRole,
    dfs_replication: Option<u8>,
) -> Option<String> {
    let replicas: u16 = hdfs
        .rolegroup_ref_and_replicas(role)
        .iter()
        .map(|tuple| tuple.1)
        .sum();

    let rn = role.to_string();
    let min_replicas = role.min_replicas();

    if replicas < min_replicas {
        Some(format!("{rn}: only has {replicas} replicas configured, it is strongly recommended to use at least [{min_replicas}]"))
    } else if !role.replicas_can_be_even() && replicas % 2 == 0 {
        Some(format!("{rn}: currently has an even number of replicas [{replicas}], but should always have an odd number to ensure quorum"))
    } else if role.check_valid_dfs_replication() {
        match dfs_replication {
            None => {
                if replicas < u16::from(DEFAULT_DFS_REPLICATION_FACTOR) {
                    Some(format!(
                        "{rn}: HDFS replication factor not set. Using default value of [{DEFAULT_DFS_REPLICATION_FACTOR}] which is greater than data node replicas [{replicas}]"
                    ))
                } else {
                    None
                }
            }
            Some(dfsr) => {
                if replicas < u16::from(dfsr) {
                    Some(format!("{rn}: HDFS replication factor [{dfsr}] is configured greater than data node replicas [{replicas}]"))
                } else {
                    None
                }
            }
        }
    } else {
        None
    }
=======
pub fn error_policy(_obj: Arc<HdfsCluster>, _error: &Error, _ctx: Arc<Ctx>) -> Action {
    Action::requeue(Duration::from_secs(5))
>>>>>>> ca90f83c
}<|MERGE_RESOLUTION|>--- conflicted
+++ resolved
@@ -7,27 +7,6 @@
     product_logging::{extend_role_group_config_map, resolve_vector_aggregator_address},
     rbac, OPERATOR_NAME,
 };
-<<<<<<< HEAD
-use crate::discovery::build_discovery_configmap;
-use crate::{build_recommended_labels, rbac, OPERATOR_NAME};
-use stackable_hdfs_crd::error::{Error, HdfsOperatorResult};
-use stackable_hdfs_crd::{constants::*, ROLE_PORTS};
-use stackable_hdfs_crd::{HdfsCluster, HdfsPodRef, HdfsRole};
-use stackable_operator::builder::{ConfigMapBuilder, ObjectMetaBuilder, PodSecurityContextBuilder};
-use stackable_operator::client::Client;
-use stackable_operator::cluster_resources::ClusterResources;
-use stackable_operator::commons::product_image_selection::ResolvedProductImage;
-use stackable_operator::k8s_openapi::api::core::v1::{
-    Container, ContainerPort, EphemeralVolumeSource, ObjectFieldSelector,
-    PersistentVolumeClaimSpec, PersistentVolumeClaimTemplate, PodSpec, PodTemplateSpec, Probe,
-    ResourceRequirements, SecurityContext, TCPSocketAction, VolumeMount,
-};
-use stackable_operator::k8s_openapi::api::{
-    apps::v1::{StatefulSet, StatefulSetSpec},
-    core::v1::{
-        ConfigMap, ConfigMapKeySelector, ConfigMapVolumeSource, EnvVar, EnvVarSource, Service,
-        ServicePort, ServiceSpec, Volume,
-=======
 
 use snafu::{OptionExt, ResultExt, Snafu};
 use stackable_hdfs_crd::{constants::*, HdfsCluster, HdfsPodRef, HdfsRole, MergedConfig};
@@ -42,7 +21,6 @@
             core::v1::{ConfigMap, Service, ServicePort, ServiceSpec},
         },
         apimachinery::pkg::apis::meta::v1::LabelSelector,
->>>>>>> ca90f83c
     },
     kube::{
         api::ObjectMeta,
@@ -55,24 +33,6 @@
     product_config_utils::{transform_all_roles_to_config, validate_all_roles_and_groups_config},
     role_utils::RoleGroupRef,
 };
-<<<<<<< HEAD
-use stackable_operator::k8s_openapi::apimachinery::pkg::api::resource::Quantity;
-use stackable_operator::k8s_openapi::apimachinery::pkg::apis::meta::v1::LabelSelector;
-use stackable_operator::k8s_openapi::apimachinery::pkg::util::intstr::IntOrString;
-use stackable_operator::kube::api::ObjectMeta;
-use stackable_operator::kube::runtime::controller::Action;
-use stackable_operator::kube::runtime::events::{Event, EventType, Recorder, Reporter};
-use stackable_operator::kube::runtime::reflector::ObjectRef;
-use stackable_operator::kube::{Resource, ResourceExt};
-use stackable_operator::labels::role_group_selector_labels;
-use stackable_operator::memory::to_java_heap;
-use stackable_operator::product_config::{types::PropertyNameKind, ProductConfigManager};
-use stackable_operator::product_config_utils::{
-    transform_all_roles_to_config, validate_all_roles_and_groups_config,
-};
-use stackable_operator::role_utils::RoleGroupRef;
-=======
->>>>>>> ca90f83c
 use std::{
     collections::{BTreeMap, HashMap},
     str::FromStr,
@@ -421,41 +381,6 @@
     for (property_name_kind, config) in rolegroup_config {
         match property_name_kind {
             PropertyNameKind::File(file_name) if file_name == HDFS_SITE_XML => {
-<<<<<<< HEAD
-                hdfs_site_xml = HdfsSiteConfigBuilder::new(
-                    hdfs_name.to_string(),
-                    HdfsNodeDataDirectory::default(),
-                )
-                // IMPORTANT: these folders must be under the volume mount point, otherwise they will not
-                // be formatted by the namenode, or used by the other services.
-                // See also: https://github.com/apache-spark-on-k8s/kubernetes-HDFS/commit/aef9586ecc8551ca0f0a468c3b917d8c38f494a0
-                .dfs_namenode_name_dir()
-                .dfs_datanode_data_dir()
-                .dfs_journalnode_edits_dir()
-                .dfs_replication(
-                    *hdfs
-                        .spec
-                        .dfs_replication
-                        .as_ref()
-                        .unwrap_or(&DEFAULT_DFS_REPLICATION_FACTOR),
-                )
-                .dfs_name_services()
-                .dfs_ha_namenodes(namenode_podrefs)
-                .dfs_namenode_shared_edits_dir(journalnode_podrefs)
-                .dfs_namenode_name_dir_ha(namenode_podrefs)
-                .dfs_namenode_rpc_address_ha(namenode_podrefs)
-                .dfs_namenode_http_address_ha(namenode_podrefs)
-                .dfs_client_failover_proxy_provider()
-                .add("dfs.ha.fencing.methods", "shell(/bin/true)")
-                .add("dfs.ha.nn.not-become-active-in-safemode", "true")
-                .add("dfs.ha.automatic-failover.enabled", "true")
-                .add("dfs.ha.namenode.id", "${env.POD_NAME}")
-                .add("dfs.client.use.datanode.hostname", "true")
-                .add("dfs.datanode.use.datanode.hostname", "true")
-                // the extend with config must come last in order to have overrides working!!!
-                .extend(config)
-                .build_as_xml();
-=======
                 hdfs_site_xml = HdfsSiteConfigBuilder::new(hdfs_name.to_string())
                     // IMPORTANT: these folders must be under the volume mount point, otherwise they will not
                     // be formatted by the namenode, or used by the other services.
@@ -484,7 +409,6 @@
                     // the extend with config must come last in order to have overrides working!!!
                     .extend(config)
                     .build_as_xml();
->>>>>>> ca90f83c
             }
             PropertyNameKind::File(file_name) if file_name == CORE_SITE_XML => {
                 core_site_xml = CoreSiteConfigBuilder::new(hdfs_name.to_string())
@@ -552,28 +476,6 @@
 ) -> HdfsOperatorResult<StatefulSet> {
     tracing::info!("Setting up StatefulSet for {:?}", rolegroup_ref);
 
-<<<<<<< HEAD
-    let (pvc, resources) = hdfs.resources(role, rolegroup_ref).unwrap_or_default();
-    let listener_class = hdfs.spec.exposure.clone();
-
-    match role {
-        HdfsRole::DataNode => {
-            replicas = hdfs.rolegroup_datanode_replicas(rolegroup_ref)?;
-            init_containers = datanode_init_containers(namenode_podrefs, hadoop_container);
-            containers = datanode_containers(rolegroup_ref, hadoop_container, &resources)?;
-        }
-        HdfsRole::NameNode => {
-            replicas = hdfs.rolegroup_namenode_replicas(rolegroup_ref)?;
-            init_containers = namenode_init_containers(namenode_podrefs, hadoop_container);
-            containers = namenode_containers(rolegroup_ref, hadoop_container, &resources)?;
-        }
-        HdfsRole::JournalNode => {
-            replicas = hdfs.rolegroup_journalnode_replicas(rolegroup_ref)?;
-            init_containers = None;
-            containers = journalnode_containers(rolegroup_ref, hadoop_container, &resources)?;
-        }
-    }
-=======
     let object_name = rolegroup_ref.object_name();
     // PodBuilder for StatefulSet Pod template.
     let mut pb = PodBuilder::new();
@@ -604,7 +506,6 @@
         namenode_podrefs,
     )
     .context(FailedToCreateContainerAndVolumeConfigurationSnafu)?;
->>>>>>> ca90f83c
 
     Ok(StatefulSet {
         metadata: ObjectMetaBuilder::new()
@@ -644,483 +545,6 @@
     })
 }
 
-<<<<<<< HEAD
-fn journalnode_containers(
-    rolegroup_ref: &RoleGroupRef<HdfsCluster>,
-    hadoop_container: &Container,
-    resources: &ResourceRequirements,
-) -> HdfsOperatorResult<Vec<Container>> {
-    let mut env: Vec<EnvVar> = hadoop_container.clone().env.unwrap();
-
-    let heap_opts = resources
-        .limits
-        .as_ref()
-        .and_then(|l| l.get("memory"))
-        .map(|m| to_java_heap(m, JVM_HEAP_FACTOR))
-        .unwrap_or_else(|| Ok("".to_string()))
-        .map_err(|source| Error::JournalnodeJavaHeapConfig { source })?;
-
-    let opts = vec![
-        Some(
-            format!("-javaagent:/stackable/jmx/jmx_prometheus_javaagent-0.16.1.jar={}:/stackable/jmx/{}.yaml",
-            DEFAULT_JOURNAL_NODE_METRICS_PORT,
-            rolegroup_ref.role,)
-        ),
-        Some(heap_opts),
-    ]
-    .into_iter()
-    .flatten()
-    .collect::<Vec<String>>()
-    .join(" ")
-    .trim()
-    .to_string();
-
-    env.push(EnvVar {
-        name: "HDFS_JOURNALNODE_OPTS".to_string(),
-        value: Some(opts),
-        ..EnvVar::default()
-    });
-
-    Ok(vec![Container {
-        name: rolegroup_ref.role.clone(),
-        args: Some(vec![
-            format!("{hadoop_home}/bin/hdfs", hadoop_home = HADOOP_HOME),
-            "--debug".to_string(),
-            "journalnode".to_string(),
-        ]),
-        readiness_probe: Some(tcp_socket_action_probe(SERVICE_PORT_NAME_RPC, 10, 10)),
-        liveness_probe: Some(tcp_socket_action_probe(SERVICE_PORT_NAME_RPC, 10, 10)),
-        env: Some(env),
-        resources: Some(resources.clone()),
-        ..hadoop_container.clone()
-    }])
-}
-
-fn namenode_containers(
-    rolegroup_ref: &RoleGroupRef<HdfsCluster>,
-    hadoop_container: &Container,
-    resources: &ResourceRequirements,
-) -> HdfsOperatorResult<Vec<Container>> {
-    let mut env: Vec<EnvVar> = hadoop_container.clone().env.unwrap();
-
-    let heap_opts = resources
-        .limits
-        .as_ref()
-        .and_then(|l| l.get("memory"))
-        .map(|m| to_java_heap(m, JVM_HEAP_FACTOR))
-        .unwrap_or_else(|| Ok("".to_string()))
-        .map_err(|source| Error::NamenodeJavaHeapConfig { source })?;
-
-    let opts = vec![
-        Some(
-            format!("-javaagent:/stackable/jmx/jmx_prometheus_javaagent-0.16.1.jar={}:/stackable/jmx/{}.yaml",
-                DEFAULT_NAME_NODE_METRICS_PORT,
-                rolegroup_ref.role,)
-        ),
-        Some(heap_opts),
-        ]
-    .into_iter()
-    .flatten()
-    .collect::<Vec<String>>()
-    .join(" ")
-    .trim()
-    .to_string();
-
-    env.push(EnvVar {
-        name: "HDFS_NAMENODE_OPTS".to_string(),
-        value: Some(opts),
-        ..EnvVar::default()
-    });
-
-    Ok(vec![
-        Container {
-            name: rolegroup_ref.role.clone(),
-            args: Some(vec![
-                format!("{hadoop_home}/bin/hdfs", hadoop_home = HADOOP_HOME),
-                "--debug".to_string(),
-                "namenode".to_string(),
-            ]),
-            env: Some(env),
-            readiness_probe: Some(tcp_socket_action_probe(SERVICE_PORT_NAME_RPC, 10, 10)),
-            liveness_probe: Some(tcp_socket_action_probe(SERVICE_PORT_NAME_RPC, 10, 10)),
-            resources: Some(resources.clone()),
-            ..hadoop_container.clone()
-        },
-        // Note that we don't add the HADOOP_OPTS / HDFS_NAMENODE_OPTS env var to this container (zkfc)
-        // Here it would cause an "address already in use" error and prevent the namenode container from starting.
-        // Because the jmx exporter is not enabled here, also the readiness probes are not enabled.
-        Container {
-            name: String::from("zkfc"),
-            args: Some(vec![
-                format!("{hadoop_home}/bin/hdfs", hadoop_home = HADOOP_HOME),
-                "zkfc".to_string(),
-            ]),
-            resources: Some(resources.clone()),
-            ..hadoop_container.clone()
-        },
-    ])
-}
-
-fn datanode_containers(
-    rolegroup_ref: &RoleGroupRef<HdfsCluster>,
-    hadoop_container: &Container,
-    resources: &ResourceRequirements,
-) -> HdfsOperatorResult<Vec<Container>> {
-    let mut env: Vec<EnvVar> = hadoop_container.clone().env.unwrap();
-
-    let heap_opts = resources
-        .limits
-        .as_ref()
-        .and_then(|l| l.get("memory"))
-        .map(|m| to_java_heap(m, JVM_HEAP_FACTOR))
-        .unwrap_or_else(|| Ok("".to_string()))
-        .map_err(|source| Error::DatanodeJavaHeapConfig { source })?;
-
-    let opts = vec![
-        Some(
-            format!("-javaagent:/stackable/jmx/jmx_prometheus_javaagent-0.16.1.jar={}:/stackable/jmx/{}.yaml",
-                DEFAULT_DATA_NODE_METRICS_PORT,
-                rolegroup_ref.role,)),
-        Some(heap_opts),
-    ]
-    .into_iter()
-    .flatten()
-    .collect::<Vec<String>>()
-    .join(" ");
-
-    env.push(EnvVar {
-        name: "HDFS_DATANODE_OPTS".to_string(),
-        value: Some(opts),
-        ..EnvVar::default()
-    });
-
-    let port_envs = ["data", "http", "ipc"].map(|port_name| {
-        format!(
-            "{port_name_upper}_PORT=$(cat /stackable/listener/default-address/ports/{port_name})",
-            port_name_upper = port_name.to_uppercase(),
-        )
-    });
-
-    Ok(vec![Container {
-        name: rolegroup_ref.role.clone(),
-        args: Some(vec![
-            "sh".to_string(),
-            "-c".to_string(),
-            format!(
-                r"NODE_IP=$(cat /stackable/listener/default-address/address) {ports} {HADOOP_HOME}/bin/hdfs --debug datanode",
-                ports = port_envs.join(" ")
-            ),
-        ]),
-        env: Some(env),
-        readiness_probe: Some(tcp_socket_action_probe(SERVICE_PORT_NAME_IPC, 10, 10)),
-        liveness_probe: Some(tcp_socket_action_probe(SERVICE_PORT_NAME_IPC, 10, 10)),
-        resources: Some(resources.clone()),
-        ..hadoop_container.clone()
-    }])
-}
-
-fn datanode_init_containers(
-    namenode_podrefs: &[HdfsPodRef],
-    hadoop_container: &Container,
-) -> Option<Vec<Container>> {
-    Some(vec![Container {
-        name: "wait-for-namenodes".to_string(),
-        args: Some(vec![
-            "sh".to_string(),
-            "-c".to_string(),
-            format!(
-                "
-                echo \"Waiting for namenodes to get ready:\"
-                n=0
-                while [ ${{n}} -lt 12 ];
-                do
-                  ALL_NODES_READY=true
-                  for id in {pod_names}
-                  do
-                    echo -n \"Checking pod $id... \"
-                    SERVICE_STATE=$({hadoop_home}/bin/hdfs haadmin -getServiceState $id 2>/dev/null)
-                    if [ \"$SERVICE_STATE\" = \"active\" ] || [ \"$SERVICE_STATE\" = \"standby\" ]
-                    then
-                      echo \"$SERVICE_STATE\"
-                    else
-                      echo \"not ready\"
-                      ALL_NODES_READY=false
-                    fi
-                  done
-                  if [ \"$ALL_NODES_READY\" == \"true\" ]
-                  then
-                    echo \"All namenodes ready!\"
-                    break
-                  fi
-                  echo \"\"
-                  n=$(( n  + 1))
-                  sleep 5
-                done
-            ",
-                hadoop_home = HADOOP_HOME,
-                pod_names = namenode_podrefs
-                    .iter()
-                    .map(|pod_ref| pod_ref.pod_name.as_ref())
-                    .collect::<Vec<&str>>()
-                    .join(" ")
-            ),
-        ]),
-        ..hadoop_container.clone()
-    }])
-}
-
-fn namenode_init_containers(
-    namenode_podrefs: &[HdfsPodRef],
-    hadoop_container: &Container,
-) -> Option<Vec<Container>> {
-    Some(vec![
-    Container {
-        name: "format-namenode".to_string(),
-        args: Some(vec![
-            "sh".to_string(),
-            "-c".to_string(),
-            // First step we check for active namenodes. This step should return an active namenode
-            // for e.g. scaling. It may fail if the active namenode is restarted and the standby
-            // namenode takes over.
-            // This is why in the second part we check if the node is formatted already via
-            // $NAMENODE_DIR/current/VERSION. Then we dont do anything.
-            // If there is no active namenode, the current pod is not formatted we format as
-            // active namenode. Otherwise as standby node.
-            format!("
-                 echo \"Start formatting namenode $POD_NAME. Checking for active namenodes:\"
-                 for id in {pod_names}
-                 do
-                   echo -n \"Checking pod $id... \"
-                   SERVICE_STATE=$({hadoop_home}/bin/hdfs haadmin -getServiceState $id 2>/dev/null)
-                   if [ \"$SERVICE_STATE\" == \"active\" ]
-                   then
-                     ACTIVE_NAMENODE=$id
-                     echo \"active\"
-                     break
-                   fi
-                   echo \"\"
-                 done
-
-                 set -e
-                 if [ ! -f \"{namenode_dir}/current/VERSION\" ]
-                 then
-                   if [ -z ${{ACTIVE_NAMENODE+x}} ]
-                   then
-                     echo \"Create pod $POD_NAME as active namenode.\"
-                     {hadoop_home}/bin/hdfs namenode -format -noninteractive
-                   else
-                     echo \"Create pod $POD_NAME as standby namenode.\"
-                     {hadoop_home}/bin/hdfs namenode -bootstrapStandby -nonInteractive
-                   fi
-                 else
-                   echo \"Pod $POD_NAME already formatted. Skipping...\"
-                 fi",
-                hadoop_home = HADOOP_HOME,
-                pod_names = namenode_podrefs.iter().map(|pod_ref| pod_ref.pod_name.as_ref()).collect::<Vec<&str>>().join(" "),
-                // TODO: What if overridden? We should not default here then!
-                namenode_dir = HdfsNodeDataDirectory::default().namenode,
-            ),
-        ]),
-        security_context: Some(SecurityContext {
-            run_as_user: Some(1000),
-            run_as_group: Some(1000),
-            ..SecurityContext::default()
-        }),
-        ..hadoop_container.clone()
-    },
-    Container {
-        name: "format-zk".to_string(),
-        args: Some(vec![
-            "sh".to_string(),
-            "-c".to_string(),
-            format!("test  \"0\" -eq \"$(echo $POD_NAME | sed -e 's/.*-//')\" && {hadoop_home}/bin/hdfs zkfc -formatZK -nonInteractive || true", hadoop_home = HADOOP_HOME)
-        ]),
-        ..hadoop_container.clone()
-    },
-    ])
-}
-
-/// Creates a probe for [`stackable_operator::k8s_openapi::api::core::v1::TCPSocketAction`]
-/// for liveness or readiness probes
-fn tcp_socket_action_probe(
-    port_name: &str,
-    period_seconds: i32,
-    initial_delay_seconds: i32,
-) -> Probe {
-    Probe {
-        tcp_socket: Some(TCPSocketAction {
-            port: IntOrString::String(String::from(port_name)),
-            ..TCPSocketAction::default()
-        }),
-        period_seconds: Some(period_seconds),
-        initial_delay_seconds: Some(initial_delay_seconds),
-        ..Probe::default()
-    }
-}
-
-/// Build a Container with common HDFS environment variables, ports and volume mounts set.
-fn hdfs_common_container(
-    hdfs: &HdfsCluster,
-    rolegroup_ports: &[(String, i32)],
-    env_overrides: Option<&BTreeMap<String, String>>,
-    resolved_product_image: &ResolvedProductImage,
-) -> HdfsOperatorResult<Container> {
-    let mut env: Vec<EnvVar> = env_overrides
-        .cloned()
-        .unwrap_or_default()
-        .iter()
-        .map(|(k, v)| EnvVar {
-            name: k.clone(),
-            value: Some(v.clone()),
-            ..EnvVar::default()
-        })
-        .collect();
-
-    env.extend(vec![
-        EnvVar {
-            name: "HADOOP_HOME".to_string(),
-            value: Some(String::from(HADOOP_HOME)),
-            ..EnvVar::default()
-        },
-        EnvVar {
-            name: "HADOOP_CONF_DIR".to_string(),
-            value: Some(String::from(CONFIG_DIR_NAME)),
-            ..EnvVar::default()
-        },
-        EnvVar {
-            name: "POD_NAME".to_string(),
-            value_from: Some(EnvVarSource {
-                field_ref: Some(ObjectFieldSelector {
-                    field_path: String::from("metadata.name"),
-                    ..ObjectFieldSelector::default()
-                }),
-                ..EnvVarSource::default()
-            }),
-            ..EnvVar::default()
-        },
-        EnvVar {
-            name: "ZOOKEEPER".to_string(),
-            value_from: Some(EnvVarSource {
-                config_map_key_ref: Some(ConfigMapKeySelector {
-                    name: Some(hdfs.spec.zookeeper_config_map_name.clone()),
-                    key: "ZOOKEEPER".to_string(),
-                    ..ConfigMapKeySelector::default()
-                }),
-                ..EnvVarSource::default()
-            }),
-            ..EnvVar::default()
-        },
-    ]);
-    Ok(Container {
-        image: Some(resolved_product_image.image.clone()),
-        image_pull_policy: Some(resolved_product_image.image_pull_policy.clone()),
-        env: Some(env),
-        volume_mounts: Some(vec![
-            VolumeMount {
-                mount_path: String::from(ROOT_DATA_DIR),
-                name: "data".to_string(),
-                ..VolumeMount::default()
-            },
-            VolumeMount {
-                mount_path: String::from(CONFIG_DIR_NAME),
-                name: "config".to_string(),
-                ..VolumeMount::default()
-            },
-            VolumeMount {
-                mount_path: "/stackable/listener".to_string(),
-                name: "listener".to_string(),
-                ..VolumeMount::default()
-            },
-        ]),
-        ports: Some(
-            rolegroup_ports
-                .iter()
-                .map(|(name, value)| ContainerPort {
-                    name: Some(name.clone()),
-                    container_port: *value,
-                    protocol: Some("TCP".to_string()),
-                    ..ContainerPort::default()
-                })
-                .collect(),
-        ),
-        security_context: Some(SecurityContext {
-            run_as_user: Some(1000),
-            ..SecurityContext::default()
-        }),
-        ..Container::default()
-    })
-}
-
-/// Publish a Kubernetes event for the `hdfs` cluster resource.
-async fn publish_event(
-    hdfs: &HdfsCluster,
-    client: &Client,
-    action: &str,
-    reason: &str,
-    message: &str,
-) -> Result<(), Error> {
-    let reporter = Reporter {
-        controller: CONTROLLER_NAME.into(),
-        instance: None,
-    };
-
-    let object_ref = ObjectRef::from_obj(hdfs);
-
-    let recorder = Recorder::new(client.as_kube_client(), reporter, object_ref.into());
-    recorder
-        .publish(Event {
-            action: action.into(),
-            reason: reason.into(),
-            note: Some(message.into()),
-            type_: EventType::Warning,
-            secondary: None,
-        })
-        .await
-        .map_err(|source| Error::PublishEvent { source })
-}
-
-fn build_invalid_replica_message(
-    hdfs: &HdfsCluster,
-    role: &HdfsRole,
-    dfs_replication: Option<u8>,
-) -> Option<String> {
-    let replicas: u16 = hdfs
-        .rolegroup_ref_and_replicas(role)
-        .iter()
-        .map(|tuple| tuple.1)
-        .sum();
-
-    let rn = role.to_string();
-    let min_replicas = role.min_replicas();
-
-    if replicas < min_replicas {
-        Some(format!("{rn}: only has {replicas} replicas configured, it is strongly recommended to use at least [{min_replicas}]"))
-    } else if !role.replicas_can_be_even() && replicas % 2 == 0 {
-        Some(format!("{rn}: currently has an even number of replicas [{replicas}], but should always have an odd number to ensure quorum"))
-    } else if role.check_valid_dfs_replication() {
-        match dfs_replication {
-            None => {
-                if replicas < u16::from(DEFAULT_DFS_REPLICATION_FACTOR) {
-                    Some(format!(
-                        "{rn}: HDFS replication factor not set. Using default value of [{DEFAULT_DFS_REPLICATION_FACTOR}] which is greater than data node replicas [{replicas}]"
-                    ))
-                } else {
-                    None
-                }
-            }
-            Some(dfsr) => {
-                if replicas < u16::from(dfsr) {
-                    Some(format!("{rn}: HDFS replication factor [{dfsr}] is configured greater than data node replicas [{replicas}]"))
-                } else {
-                    None
-                }
-            }
-        }
-    } else {
-        None
-    }
-=======
 pub fn error_policy(_obj: Arc<HdfsCluster>, _error: &Error, _ctx: Arc<Ctx>) -> Action {
     Action::requeue(Duration::from_secs(5))
->>>>>>> ca90f83c
 }