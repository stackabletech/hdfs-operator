use crate::{
    build_recommended_labels,
    config::{CoreSiteConfigBuilder, HdfsSiteConfigBuilder},
    container::ContainerConfig,
    discovery::build_discovery_configmap,
    event::{build_invalid_replica_message, publish_event},
    kerberos,
    product_logging::{extend_role_group_config_map, resolve_vector_aggregator_address},
    OPERATOR_NAME,
};

use snafu::{OptionExt, ResultExt, Snafu};
use stackable_hdfs_crd::{
    constants::*, HdfsCluster, HdfsClusterStatus, HdfsPodRef, HdfsRole, MergedConfig,
};
use stackable_operator::{
    builder::{ConfigMapBuilder, ObjectMetaBuilder, PodBuilder, PodSecurityContextBuilder},
    client::Client,
    cluster_resources::{ClusterResourceApplyStrategy, ClusterResources},
    commons::{
        product_image_selection::ResolvedProductImage,
        rbac::{build_rbac_resources, service_account_name},
    },
    k8s_openapi::{
        api::{
            apps::v1::{StatefulSet, StatefulSetSpec},
            core::v1::{ConfigMap, Service, ServicePort, ServiceSpec},
        },
        apimachinery::pkg::apis::meta::v1::LabelSelector,
        DeepMerge,
    },
    kube::{
        api::ObjectMeta,
        runtime::{controller::Action, reflector::ObjectRef},
        Resource, ResourceExt,
    },
    labels::role_group_selector_labels,
    logging::controller::ReconcilerError,
    product_config::{types::PropertyNameKind, ProductConfigManager},
    product_config_utils::{transform_all_roles_to_config, validate_all_roles_and_groups_config},
    role_utils::RoleGroupRef,
    status::condition::{
        compute_conditions, operations::ClusterOperationsConditionBuilder,
        statefulset::StatefulSetConditionBuilder,
    },
};
use std::{
    collections::{BTreeMap, HashMap},
    str::FromStr,
    sync::Arc,
    time::Duration,
};
use strum::{EnumDiscriminants, IntoStaticStr};

const RESOURCE_MANAGER_HDFS_CONTROLLER: &str = "hdfs-operator-hdfs-controller";
const HDFS_CONTROLLER: &str = "hdfs-controller";
const DOCKER_IMAGE_BASE_NAME: &str = "hadoop";

pub(crate) const KEYSTORE_DIR_NAME: &str = "/stackable/keystore";

#[derive(Snafu, Debug, EnumDiscriminants)]
#[strum_discriminants(derive(IntoStaticStr))]
pub enum Error {
    #[snafu(display("Invalid role configuration"))]
    InvalidRoleConfig {
        source: stackable_operator::product_config_utils::ConfigError,
    },
    #[snafu(display("Invalid product configuration"))]
    InvalidProductConfig {
        source: stackable_operator::error::Error,
    },
    #[snafu(display("Cannot create rolegroup service [{name}]"))]
    ApplyRoleGroupService {
        source: stackable_operator::error::Error,
        name: String,
    },
    #[snafu(display("Cannot create role group config map [{name}]"))]
    ApplyRoleGroupConfigMap {
        source: stackable_operator::error::Error,
        name: String,
    },
    #[snafu(display("Cannot create role group stateful set [{name}]"))]
    ApplyRoleGroupStatefulSet {
        source: stackable_operator::error::Error,
        name: String,
    },
    #[snafu(display("Cannot create discovery config map [{name}]"))]
    ApplyDiscoveryConfigMap {
        source: stackable_operator::error::Error,
        name: String,
    },
    #[snafu(display("No metadata for [{obj_ref}]"))]
    ObjectMissingMetadataForOwnerRef {
        source: stackable_operator::error::Error,
        obj_ref: ObjectRef<HdfsCluster>,
    },
    #[snafu(display("Invalid role [{role}]"))]
    InvalidRole {
        source: strum::ParseError,
        role: String,
    },
    #[snafu(display("Object has no name"))]
    ObjectHasNoName { obj_ref: ObjectRef<HdfsCluster> },
    #[snafu(display("Object has no namespace"))]
    ObjectHasNoNamespace { obj_ref: ObjectRef<HdfsCluster> },
    #[snafu(display("Cannot build config map for role [{role}] and role group [{role_group}]"))]
    BuildRoleGroupConfigMap {
        source: stackable_operator::error::Error,
        role: String,
        role_group: String,
    },
    #[snafu(display("Cannot build config discovery config map"))]
    BuildDiscoveryConfigMap {
        source: stackable_operator::error::Error,
    },
    #[snafu(display("Failed to patch service account"))]
    ApplyServiceAccount {
        source: stackable_operator::error::Error,
    },
    #[snafu(display("Failed to patch role binding"))]
    ApplyRoleBinding {
        source: stackable_operator::error::Error,
    },
    #[snafu(display("Failed to create cluster resources"))]
    CreateClusterResources {
        source: stackable_operator::error::Error,
    },
    #[snafu(display("Failed to delete orphaned resources"))]
    DeleteOrphanedResources {
        source: stackable_operator::error::Error,
    },
    #[snafu(display("Failed to create pod references"))]
    CreatePodReferences { source: stackable_hdfs_crd::Error },
    #[snafu(display("Failed to build role properties"))]
    BuildRoleProperties { source: stackable_hdfs_crd::Error },
    #[snafu(display("failed to resolve the Vector aggregator address"))]
    ResolveVectorAggregatorAddress {
        source: crate::product_logging::Error,
    },
    #[snafu(display("failed to add the logging configuration to the ConfigMap [{cm_name}]"))]
    InvalidLoggingConfig {
        source: crate::product_logging::Error,
        cm_name: String,
    },
    #[snafu(display("failed to merge config"))]
    ConfigMerge { source: stackable_hdfs_crd::Error },
    #[snafu(display("failed to create cluster event"))]
    FailedToCreateClusterEvent { source: crate::event::Error },
    #[snafu(display("failed to create container and volume configuration"))]
    FailedToCreateContainerAndVolumeConfiguration { source: crate::container::Error },
    #[snafu(display("failed to update status"))]
    ApplyStatus {
        source: stackable_operator::error::Error,
    },
    #[snafu(display("failed to build RBAC resources"))]
    BuildRbacResources {
        source: stackable_operator::error::Error,
    },
    #[snafu(display(
        "kerberos not supported for HDFS versions < 3.3.x. Please use at least version 3.3.x"
    ))]
    KerberosNotSupported {},
}

impl ReconcilerError for Error {
    fn category(&self) -> &'static str {
        ErrorDiscriminants::from(self).into()
    }
}

pub type HdfsOperatorResult<T> = Result<T, Error>;

mod built_info {
    pub const CARGO_PKG_VERSION: &str = env!("CARGO_PKG_VERSION");
}

pub struct Ctx {
    pub client: Client,
    pub product_config: ProductConfigManager,
}

pub async fn reconcile_hdfs(hdfs: Arc<HdfsCluster>, ctx: Arc<Ctx>) -> HdfsOperatorResult<Action> {
    tracing::info!("Starting reconcile");
    let client = &ctx.client;

    let resolved_product_image = hdfs
        .spec
        .image
<<<<<<< HEAD
        .resolve(DOCKER_IMAGE_BASE_NAME, built_info::CARGO_PKG_VERSION);
=======
        .resolve(DOCKER_IMAGE_BASE_NAME, crate::built_info::CARGO_PKG_VERSION);
>>>>>>> f2542054
    if hdfs.has_kerberos_enabled() {
        kerberos::check_if_supported(&resolved_product_image)?;
    }

    let vector_aggregator_address = resolve_vector_aggregator_address(&hdfs, client)
        .await
        .context(ResolveVectorAggregatorAddressSnafu)?;

    let validated_config = validate_all_roles_and_groups_config(
        &resolved_product_image.product_version,
        &transform_all_roles_to_config(
            hdfs.as_ref(),
            hdfs.build_role_properties()
                .context(BuildRolePropertiesSnafu)?,
        )
        .context(InvalidRoleConfigSnafu)?,
        &ctx.product_config,
        false,
        false,
    )
    .context(InvalidProductConfigSnafu)?;

    // A list of all name and journal nodes across all role groups is needed for all ConfigMaps and initialization checks.
    let namenode_podrefs = hdfs
        .pod_refs(&HdfsRole::NameNode)
        .context(CreatePodReferencesSnafu)?;
    let journalnode_podrefs = hdfs
        .pod_refs(&HdfsRole::JournalNode)
        .context(CreatePodReferencesSnafu)?;

    let mut cluster_resources = ClusterResources::new(
        APP_NAME,
        OPERATOR_NAME,
        RESOURCE_MANAGER_HDFS_CONTROLLER,
        &hdfs.object_ref(&()),
        ClusterResourceApplyStrategy::from(&hdfs.spec.cluster_operation),
    )
    .context(CreateClusterResourcesSnafu)?;

    let discovery_cm = build_discovery_configmap(
        &hdfs,
        HDFS_CONTROLLER,
        &namenode_podrefs,
        &resolved_product_image,
    )
    .context(BuildDiscoveryConfigMapSnafu)?;

    // The discovery CM is linked to the cluster lifecycle via ownerreference.
    // Therefore, must not be added to the "orphaned" cluster resources
    client
        .apply_patch(FIELD_MANAGER_SCOPE, &discovery_cm, &discovery_cm)
        .await
        .with_context(|_| ApplyDiscoveryConfigMapSnafu {
            name: discovery_cm.metadata.name.clone().unwrap_or_default(),
        })?;

    // The service account and rolebinding will be created per cluster
    let (rbac_sa, rbac_rolebinding) = build_rbac_resources(
        hdfs.as_ref(),
        APP_NAME,
        cluster_resources.get_required_labels(),
    )
    .context(BuildRbacResourcesSnafu)?;

    cluster_resources
        .add(client, rbac_sa)
        .await
        .context(ApplyServiceAccountSnafu)?;
    cluster_resources
        .add(client, rbac_rolebinding)
        .await
        .context(ApplyRoleBindingSnafu)?;

    let dfs_replication = hdfs.spec.cluster_config.dfs_replication;
    let mut ss_cond_builder = StatefulSetConditionBuilder::default();

    for (role_name, group_config) in validated_config.iter() {
        let role: HdfsRole = HdfsRole::from_str(role_name).with_context(|_| InvalidRoleSnafu {
            role: role_name.to_string(),
        })?;

        if let Some(content) = build_invalid_replica_message(&hdfs, &role, dfs_replication) {
            publish_event(
                &hdfs,
                client,
                "Reconcile",
                "Invalid replicas",
                content.as_ref(),
            )
            .await
            .context(FailedToCreateClusterEventSnafu)?;
        }

        for (rolegroup_name, rolegroup_config) in group_config.iter() {
            let merged_config = role
                .merged_config(&hdfs, rolegroup_name)
                .context(ConfigMergeSnafu)?;

            let env_overrides = rolegroup_config.get(&PropertyNameKind::Env);

            let rolegroup_ref = hdfs.rolegroup_ref(role_name, rolegroup_name);

            let rg_service =
                rolegroup_service(&hdfs, &role, &rolegroup_ref, &resolved_product_image)?;
            let rg_configmap = rolegroup_config_map(
                &hdfs,
                &rolegroup_ref,
                rolegroup_config,
                &namenode_podrefs,
                &journalnode_podrefs,
                &resolved_product_image,
                merged_config.as_ref(),
                vector_aggregator_address.as_deref(),
            )?;

            let rg_statefulset = rolegroup_statefulset(
                &hdfs,
                &role,
                &rolegroup_ref,
                &resolved_product_image,
                env_overrides,
                merged_config.as_ref(),
                &namenode_podrefs,
            )?;

            let rg_service_name = rg_service.name_any();
            cluster_resources
                .add(client, rg_service)
                .await
                .with_context(|_| ApplyRoleGroupServiceSnafu {
                    name: rg_service_name,
                })?;
            let rg_configmap_name = rg_configmap.name_any();
            cluster_resources
                .add(client, rg_configmap.clone())
                .await
                .with_context(|_| ApplyRoleGroupConfigMapSnafu {
                    name: rg_configmap_name,
                })?;
            let rg_statefulset_name = rg_statefulset.name_any();
            ss_cond_builder.add(
                cluster_resources
                    .add(client, rg_statefulset.clone())
                    .await
                    .with_context(|_| ApplyRoleGroupStatefulSetSnafu {
                        name: rg_statefulset_name,
                    })?,
            );
        }
    }

    let cluster_operation_cond_builder =
        ClusterOperationsConditionBuilder::new(&hdfs.spec.cluster_operation);

    let status = HdfsClusterStatus {
        conditions: compute_conditions(
            hdfs.as_ref(),
            &[&ss_cond_builder, &cluster_operation_cond_builder],
        ),
    };

    cluster_resources
        .delete_orphaned_resources(client)
        .await
        .context(DeleteOrphanedResourcesSnafu)?;
    client
        .apply_patch_status(OPERATOR_NAME, &*hdfs, &status)
        .await
        .context(ApplyStatusSnafu)?;

    Ok(Action::await_change())
}

fn rolegroup_service(
    hdfs: &HdfsCluster,
    role: &HdfsRole,
    rolegroup_ref: &RoleGroupRef<HdfsCluster>,
    resolved_product_image: &ResolvedProductImage,
) -> HdfsOperatorResult<Service> {
    tracing::info!("Setting up Service for {:?}", rolegroup_ref);
    Ok(Service {
        metadata: ObjectMetaBuilder::new()
            .name_and_namespace(hdfs)
            .name(&rolegroup_ref.object_name())
            .ownerreference_from_resource(hdfs, None, Some(true))
            .with_context(|_| ObjectMissingMetadataForOwnerRefSnafu {
                obj_ref: ObjectRef::from_obj(hdfs),
            })?
            .with_recommended_labels(build_recommended_labels(
                hdfs,
                RESOURCE_MANAGER_HDFS_CONTROLLER,
                &resolved_product_image.app_version_label,
                &rolegroup_ref.role,
                &rolegroup_ref.role_group,
            ))
            .with_label("prometheus.io/scrape", "true")
            .build(),
        spec: Some(ServiceSpec {
            // Internal communication does not need to be exposed
            type_: Some("ClusterIP".to_string()),
            cluster_ip: Some("None".to_string()),
            ports: Some(
                hdfs.ports(role)
                    .into_iter()
                    .map(|(name, value)| ServicePort {
                        name: Some(name),
                        port: i32::from(value),
                        protocol: Some("TCP".to_string()),
                        ..ServicePort::default()
                    })
                    .collect(),
            ),
            selector: Some(hdfs.rolegroup_selector_labels(rolegroup_ref)),
            publish_not_ready_addresses: Some(true),
            ..ServiceSpec::default()
        }),
        status: None,
    })
}

#[allow(clippy::too_many_arguments)]
fn rolegroup_config_map(
    hdfs: &HdfsCluster,
    rolegroup_ref: &RoleGroupRef<HdfsCluster>,
    rolegroup_config: &HashMap<PropertyNameKind, BTreeMap<String, String>>,
    namenode_podrefs: &[HdfsPodRef],
    journalnode_podrefs: &[HdfsPodRef],
    resolved_product_image: &ResolvedProductImage,
    merged_config: &(dyn MergedConfig + Send + 'static),
    vector_aggregator_address: Option<&str>,
) -> HdfsOperatorResult<ConfigMap> {
    tracing::info!("Setting up ConfigMap for {:?}", rolegroup_ref);
    let hdfs_name = hdfs
        .metadata
        .name
        .as_deref()
        .with_context(|| ObjectHasNoNameSnafu {
            obj_ref: ObjectRef::from_obj(hdfs),
        })?;
    let hdfs_namespace = hdfs
        .namespace()
        .with_context(|| ObjectHasNoNamespaceSnafu {
            obj_ref: ObjectRef::from_obj(hdfs),
        })?;

    let mut hdfs_site_xml = String::new();
    let mut core_site_xml = String::new();
    let mut hadoop_policy_xml = String::new();
    let mut ssl_server_xml = String::new();
    let mut ssl_client_xml = String::new();

    for (property_name_kind, config) in rolegroup_config {
        match property_name_kind {
            PropertyNameKind::File(file_name) if file_name == HDFS_SITE_XML => {
                // IMPORTANT: these folders must be under the volume mount point, otherwise they will not
                // be formatted by the namenode, or used by the other services.
                // See also: https://github.com/apache-spark-on-k8s/kubernetes-HDFS/commit/aef9586ecc8551ca0f0a468c3b917d8c38f494a0
                hdfs_site_xml = HdfsSiteConfigBuilder::new(hdfs_name.to_string())
                    .dfs_namenode_name_dir()
                    .dfs_datanode_data_dir(merged_config.data_node_resources().map(|r| r.storage))
                    .dfs_journalnode_edits_dir()
                    .dfs_replication(
                        *hdfs
                            .spec
                            .cluster_config
                            .dfs_replication
                            .as_ref()
                            .unwrap_or(&DEFAULT_DFS_REPLICATION_FACTOR),
                    )
                    .dfs_name_services()
                    .dfs_ha_namenodes(namenode_podrefs)
                    .dfs_namenode_shared_edits_dir(journalnode_podrefs)
                    .dfs_namenode_name_dir_ha(namenode_podrefs)
                    .dfs_namenode_rpc_address_ha(namenode_podrefs)
                    .dfs_namenode_http_address_ha(hdfs, namenode_podrefs)
                    .dfs_client_failover_proxy_provider()
                    .security_config(hdfs)
                    .add("dfs.ha.fencing.methods", "shell(/bin/true)")
                    .add("dfs.ha.nn.not-become-active-in-safemode", "true")
                    .add("dfs.ha.automatic-failover.enabled", "true")
                    .add("dfs.ha.namenode.id", "${env.POD_NAME}")
                    // the extend with config must come last in order to have overrides working!!!
                    .extend(config)
                    .build_as_xml();
            }
            PropertyNameKind::File(file_name) if file_name == CORE_SITE_XML => {
                core_site_xml = CoreSiteConfigBuilder::new(hdfs_name.to_string())
                    .fs_default_fs()
                    .ha_zookeeper_quorum()
                    .security_config(hdfs, hdfs_name, &hdfs_namespace)
                    // the extend with config must come last in order to have overrides working!!!
                    .extend(config)
                    .build_as_xml();
            }
            PropertyNameKind::File(file_name) if file_name == HADOOP_POLICY_XML => {
                // We don't add any settings here, the main purpose is to have a configOverride for users.
                let mut config_opts: BTreeMap<String, Option<String>> = BTreeMap::new();
                config_opts.extend(config.iter().map(|(k, v)| (k.clone(), Some(v.clone()))));
                hadoop_policy_xml =
                    stackable_operator::product_config::writer::to_hadoop_xml(config_opts.iter());
            }
            PropertyNameKind::File(file_name) if file_name == SSL_SERVER_XML => {
                let mut config_opts = BTreeMap::new();
                if hdfs.has_https_enabled() {
                    config_opts.extend([
                        (
                            "ssl.server.truststore.location".to_string(),
                            Some(format!("{KEYSTORE_DIR_NAME}/truststore.p12")),
                        ),
                        (
                            "ssl.server.keystore.location".to_string(),
                            Some(format!("{KEYSTORE_DIR_NAME}/keystore.p12")),
                        ),
                        (
                            "ssl.server.keystore.password".to_string(),
                            Some("changeit".to_string()),
                        ),
                        (
                            "ssl.server.keystore.type".to_string(),
                            Some("pkcs12".to_string()),
                        ),
                    ]);
                }
                config_opts.extend(config.iter().map(|(k, v)| (k.clone(), Some(v.clone()))));
                ssl_server_xml =
                    stackable_operator::product_config::writer::to_hadoop_xml(config_opts.iter());
            }
            PropertyNameKind::File(file_name) if file_name == SSL_CLIENT_XML => {
                let mut config_opts = BTreeMap::new();
                if hdfs.has_https_enabled() {
                    config_opts.extend([
                        (
                            "ssl.client.truststore.location".to_string(),
                            Some(format!("{KEYSTORE_DIR_NAME}/truststore.p12")),
                        ),
                        (
                            "ssl.client.truststore.password".to_string(),
                            Some("changeit".to_string()),
                        ),
                        (
                            "ssl.client.truststore.type".to_string(),
                            Some("pkcs12".to_string()),
                        ),
                    ]);
                }
                config_opts.extend(config.iter().map(|(k, v)| (k.clone(), Some(v.clone()))));
                ssl_client_xml =
                    stackable_operator::product_config::writer::to_hadoop_xml(config_opts.iter());
            }
            _ => {}
        }
    }

    let mut builder = ConfigMapBuilder::new();

    builder
        .metadata(
            ObjectMetaBuilder::new()
                .name_and_namespace(hdfs)
                .name(&rolegroup_ref.object_name())
                .ownerreference_from_resource(hdfs, None, Some(true))
                .with_context(|_| ObjectMissingMetadataForOwnerRefSnafu {
                    obj_ref: ObjectRef::from_obj(hdfs),
                })?
                .with_recommended_labels(build_recommended_labels(
                    hdfs,
                    RESOURCE_MANAGER_HDFS_CONTROLLER,
                    &resolved_product_image.app_version_label,
                    &rolegroup_ref.role,
                    &rolegroup_ref.role_group,
                ))
                .build(),
        )
        .add_data(CORE_SITE_XML.to_string(), core_site_xml)
        .add_data(HDFS_SITE_XML.to_string(), hdfs_site_xml)
        .add_data(HADOOP_POLICY_XML.to_string(), hadoop_policy_xml)
        .add_data(SSL_SERVER_XML, ssl_server_xml)
        .add_data(SSL_CLIENT_XML, ssl_client_xml);

    extend_role_group_config_map(
        rolegroup_ref,
        vector_aggregator_address,
        merged_config,
        &mut builder,
    )
    .context(InvalidLoggingConfigSnafu {
        cm_name: rolegroup_ref.object_name(),
    })?;

    builder
        .build()
        .with_context(|_| BuildRoleGroupConfigMapSnafu {
            role: rolegroup_ref.role.clone(),
            role_group: rolegroup_ref.role_group.clone(),
        })
}

#[allow(clippy::too_many_arguments)]
fn rolegroup_statefulset(
    hdfs: &HdfsCluster,
    role: &HdfsRole,
    rolegroup_ref: &RoleGroupRef<HdfsCluster>,
    resolved_product_image: &ResolvedProductImage,
    env_overrides: Option<&BTreeMap<String, String>>,
    merged_config: &(dyn MergedConfig + Send + 'static),
    namenode_podrefs: &[HdfsPodRef],
) -> HdfsOperatorResult<StatefulSet> {
    tracing::info!("Setting up StatefulSet for {:?}", rolegroup_ref);

    let object_name = rolegroup_ref.object_name();
    // PodBuilder for StatefulSet Pod template.
    let mut pb = PodBuilder::new();
    pb.metadata(ObjectMeta {
        labels: Some(hdfs.rolegroup_selector_labels(rolegroup_ref)),
        ..ObjectMeta::default()
    })
    .image_pull_secrets_from_product_image(resolved_product_image)
    .affinity(merged_config.affinity())
    .service_account_name(service_account_name(APP_NAME))
    .security_context(
        PodSecurityContextBuilder::new()
            .run_as_user(HDFS_UID)
            .run_as_group(0)
            .fs_group(1000)
            .build(),
    );

    // Adds all containers and volumes to the pod builder
    ContainerConfig::add_containers_and_volumes(
        &mut pb,
        hdfs,
        role,
        resolved_product_image,
        merged_config,
        env_overrides,
        &hdfs.spec.cluster_config.zookeeper_config_map_name,
        &object_name,
        namenode_podrefs,
    )
    .context(FailedToCreateContainerAndVolumeConfigurationSnafu)?;

    let mut pod_template = pb.build_template();
    if let Some(pod_overrides) = hdfs.pod_overrides_for_role(role) {
        pod_template.merge_from(pod_overrides.clone());
    }
    if let Some(pod_overrides) = hdfs.pod_overrides_for_role_group(role, &rolegroup_ref.role_group)
    {
        pod_template.merge_from(pod_overrides.clone());
    }

    Ok(StatefulSet {
        metadata: ObjectMetaBuilder::new()
            .name_and_namespace(hdfs)
            .name(&rolegroup_ref.object_name())
            .ownerreference_from_resource(hdfs, None, Some(true))
            .with_context(|_| ObjectMissingMetadataForOwnerRefSnafu {
                obj_ref: ObjectRef::from_obj(hdfs),
            })?
            .with_recommended_labels(build_recommended_labels(
                hdfs,
                RESOURCE_MANAGER_HDFS_CONTROLLER,
                &resolved_product_image.app_version_label,
                &rolegroup_ref.role,
                &rolegroup_ref.role_group,
            ))
            .build(),
        spec: Some(StatefulSetSpec {
            pod_management_policy: Some("OrderedReady".to_string()),
            replicas: Some(role.role_group_replicas(hdfs, &rolegroup_ref.role_group)),
            selector: LabelSelector {
                match_labels: Some(role_group_selector_labels(
                    hdfs,
                    APP_NAME,
                    &rolegroup_ref.role,
                    &rolegroup_ref.role_group,
                )),
                ..LabelSelector::default()
            },
            service_name: object_name,
            template: pod_template,

            volume_claim_templates: ContainerConfig::volume_claim_templates(role, merged_config),
            ..StatefulSetSpec::default()
        }),
        status: None,
    })
}

pub fn error_policy(_obj: Arc<HdfsCluster>, _error: &Error, _ctx: Arc<Ctx>) -> Action {
    Action::requeue(Duration::from_secs(5))
}<|MERGE_RESOLUTION|>--- conflicted
+++ resolved
@@ -170,10 +170,6 @@
 
 pub type HdfsOperatorResult<T> = Result<T, Error>;
 
-mod built_info {
-    pub const CARGO_PKG_VERSION: &str = env!("CARGO_PKG_VERSION");
-}
-
 pub struct Ctx {
     pub client: Client,
     pub product_config: ProductConfigManager,
@@ -186,11 +182,7 @@
     let resolved_product_image = hdfs
         .spec
         .image
-<<<<<<< HEAD
-        .resolve(DOCKER_IMAGE_BASE_NAME, built_info::CARGO_PKG_VERSION);
-=======
         .resolve(DOCKER_IMAGE_BASE_NAME, crate::built_info::CARGO_PKG_VERSION);
->>>>>>> f2542054
     if hdfs.has_kerberos_enabled() {
         kerberos::check_if_supported(&resolved_product_image)?;
     }
