--- conflicted
+++ resolved
@@ -30,7 +30,6 @@
     storage::DataNodeStorageConfig,
     DataNodeContainer, HdfsCluster, HdfsPodRef, HdfsRole, MergedConfig, NameNodeContainer,
 };
-use stackable_operator::builder::resources::ResourceRequirementsBuilder;
 use stackable_operator::{
     builder::{
         ContainerBuilder, PodBuilder, SecretOperatorVolumeSourceBuilder, VolumeBuilder,
@@ -95,36 +94,24 @@
         container_name: String,
         /// Volume mounts for config and logging.
         volume_mounts: ContainerVolumeDirs,
-        /// Resource requests for this (side) container. There is no possibility for the user to
-        /// configure these using the CRD. They are initialized in the Self::try_from().
-        resources: ResourceRequirements,
     },
     FormatNameNodes {
         /// The provided custom container name.
         container_name: String,
         /// Volume mounts for config and logging.
         volume_mounts: ContainerVolumeDirs,
-        /// Resource requests for this (side) container. There is no possibility for the user to
-        /// configure these using the CRD. They are initialized in the Self::try_from().
-        resources: ResourceRequirements,
     },
     FormatZooKeeper {
         /// The provided custom container name.
         container_name: String,
         /// Volume mounts for config and logging.
         volume_mounts: ContainerVolumeDirs,
-        /// Resource requests for this (side) container. There is no possibility for the user to
-        /// configure these using the CRD. They are initialized in the Self::try_from().
-        resources: ResourceRequirements,
     },
     WaitForNameNodes {
         /// The provided custom container name.
         container_name: String,
         /// Volume mounts for config and logging.
         volume_mounts: ContainerVolumeDirs,
-        /// Resource requests for this (side) container. There is no possibility for the user to
-        /// configure these using the CRD. They are initialized in the Self::try_from().
-        resources: ResourceRequirements,
     },
 }
 
@@ -182,18 +169,11 @@
 
         // Vector side container
         if merged_config.vector_logging_enabled() {
-            let resources = ResourceRequirementsBuilder::new()
-                .with_cpu_limit("500m")
-                .with_cpu_request("100m")
-                .with_memory_limit("40Mi")
-                .with_memory_request("8Mi")
-                .build();
             pb.add_container(product_logging::framework::vector_container(
                 resolved_product_image,
                 ContainerConfig::HDFS_CONFIG_VOLUME_MOUNT_NAME,
                 ContainerConfig::STACKABLE_LOG_VOLUME_MOUNT_NAME,
                 Some(&merged_config.vector_logging()),
-                resources,
             ));
         }
 
@@ -378,7 +358,7 @@
             .add_container_ports(self.container_ports(hdfs));
 
         if let Some(resources) = resources {
-            cb.with_resources(resources);
+            cb.resources(resources);
         }
 
         if let Some(probe) = self.tcp_socket_action_probe(10, 10) {
@@ -403,26 +383,14 @@
         namenode_podrefs: &[HdfsPodRef],
         merged_config: &(dyn MergedConfig + Send + 'static),
     ) -> Result<Container, Error> {
-        let mut binding = ContainerBuilder::new(self.name())
-            .with_context(|_| InvalidContainerNameSnafu { name: self.name() })?;
-        let cb = binding
+        Ok(ContainerBuilder::new(self.name())
+            .with_context(|_| InvalidContainerNameSnafu { name: self.name() })?
             .image_from_product_image(resolved_product_image)
-<<<<<<< HEAD
-            .command(self.command())
-            .args(self.args(merged_config, namenode_podrefs))
-            .add_env_vars(self.env(zookeeper_config_map_name, env_overrides, None))
-            .add_volume_mounts(self.volume_mounts(merged_config));
-        if let Some(res) = self.resources(merged_config) {
-            cb.with_resources(res);
-        }
-        Ok(cb.build())
-=======
             .command(Self::command())
             .args(self.args(hdfs, role, merged_config, namenode_podrefs)?)
             .add_env_vars(self.env(hdfs, zookeeper_config_map_name, env_overrides, None))
             .add_volume_mounts(self.volume_mounts(hdfs, merged_config))
             .build())
->>>>>>> ef4d4338
     }
 
     /// Return the container name.
@@ -760,10 +728,6 @@
             ContainerConfig::Hdfs { role, .. } if role == &HdfsRole::DataNode => {
                 merged_config.data_node_resources().map(|c| c.into())
             }
-            ContainerConfig::Zkfc { resources, .. } => Some(resources.clone()),
-            ContainerConfig::FormatNameNodes { resources, .. } => Some(resources.clone()),
-            ContainerConfig::FormatZooKeeper { resources, .. } => Some(resources.clone()),
-            ContainerConfig::WaitForNameNodes { resources, .. } => Some(resources.clone()),
             _ => None,
         }
     }
@@ -1154,36 +1118,18 @@
                 name if name == NameNodeContainer::Zkfc.to_string() => Ok(Self::Zkfc {
                     volume_mounts: ContainerVolumeDirs::try_from(name.as_str())?,
                     container_name: name,
-                    resources: ResourceRequirementsBuilder::new()
-                        .with_cpu_limit("500m")
-                        .with_cpu_request("100m")
-                        .with_memory_limit("128Mi")
-                        .with_memory_request("128Mi")
-                        .build(),
                 }),
                 // namenode init containers
                 name if name == NameNodeContainer::FormatNameNodes.to_string() => {
                     Ok(Self::FormatNameNodes {
                         volume_mounts: ContainerVolumeDirs::try_from(name.as_str())?,
                         container_name: name,
-                        resources: ResourceRequirementsBuilder::new()
-                            .with_cpu_limit("500m")
-                            .with_cpu_request("100m")
-                            .with_memory_limit("128Mi")
-                            .with_memory_request("128Mi")
-                            .build(),
                     })
                 }
                 name if name == NameNodeContainer::FormatZooKeeper.to_string() => {
                     Ok(Self::FormatZooKeeper {
                         volume_mounts: ContainerVolumeDirs::try_from(name.as_str())?,
                         container_name: name,
-                        resources: ResourceRequirementsBuilder::new()
-                            .with_cpu_limit("500m")
-                            .with_cpu_request("100m")
-                            .with_memory_limit("128Mi")
-                            .with_memory_request("128Mi")
-                            .build(),
                     })
                 }
                 // datanode init containers
@@ -1191,12 +1137,6 @@
                     Ok(Self::WaitForNameNodes {
                         volume_mounts: ContainerVolumeDirs::try_from(name.as_str())?,
                         container_name: name,
-                        resources: ResourceRequirementsBuilder::new()
-                            .with_cpu_limit("500m")
-                            .with_cpu_request("100m")
-                            .with_memory_limit("128Mi")
-                            .with_memory_request("128Mi")
-                            .build(),
                     })
                 }
                 _ => Err(Error::UnrecognizedContainerName { container_name }),
