use stackable_operator::time::Duration;

pub const DEFAULT_DFS_REPLICATION_FACTOR: u8 = 3;

pub const CONTROLLER_NAME: &str = "hdfsclusters.hdfs.stackable.tech";

pub const FIELD_MANAGER_SCOPE: &str = "hdfscluster";
pub const FIELD_MANAGER_SCOPE_POD: &str = "pod-service";

pub const APP_NAME: &str = "hdfs";

pub const HDFS_SITE_XML: &str = "hdfs-site.xml";
pub const CORE_SITE_XML: &str = "core-site.xml";
pub const HADOOP_POLICY_XML: &str = "hadoop-policy.xml";
pub const SSL_SERVER_XML: &str = "ssl-server.xml";
pub const SSL_CLIENT_XML: &str = "ssl-client.xml";
pub const LOG4J_PROPERTIES: &str = "log4j.properties";
pub const JVM_SECURITY_PROPERTIES_FILE: &str = "security.properties";

pub const SERVICE_PORT_NAME_RPC: &str = "rpc";
pub const SERVICE_PORT_NAME_IPC: &str = "ipc";
pub const SERVICE_PORT_NAME_HTTP: &str = "http";
pub const SERVICE_PORT_NAME_HTTPS: &str = "https";
pub const SERVICE_PORT_NAME_DATA: &str = "data";
pub const SERVICE_PORT_NAME_METRICS: &str = "metrics";

pub const DEFAULT_NAME_NODE_METRICS_PORT: u16 = 8183;
pub const DEFAULT_NAME_NODE_HTTP_PORT: u16 = 9870;
pub const DEFAULT_NAME_NODE_HTTPS_PORT: u16 = 9871;
pub const DEFAULT_NAME_NODE_RPC_PORT: u16 = 8020;

pub const DEFAULT_DATA_NODE_METRICS_PORT: u16 = 8082;
pub const DEFAULT_DATA_NODE_HTTP_PORT: u16 = 9864;
pub const DEFAULT_DATA_NODE_HTTPS_PORT: u16 = 9865;
pub const DEFAULT_DATA_NODE_DATA_PORT: u16 = 9866;
pub const DEFAULT_DATA_NODE_IPC_PORT: u16 = 9867;

pub const DEFAULT_JOURNAL_NODE_METRICS_PORT: u16 = 8081;
pub const DEFAULT_JOURNAL_NODE_HTTP_PORT: u16 = 8480;
pub const DEFAULT_JOURNAL_NODE_HTTPS_PORT: u16 = 8481;
pub const DEFAULT_JOURNAL_NODE_RPC_PORT: u16 = 8485;

pub const DEFAULT_JOURNAL_NODE_GRACEFUL_SHUTDOWN_TIMEOUT: Duration =
    Duration::from_minutes_unchecked(15);
pub const DEFAULT_NAME_NODE_GRACEFUL_SHUTDOWN_TIMEOUT: Duration =
    Duration::from_minutes_unchecked(15);
pub const DEFAULT_DATA_NODE_GRACEFUL_SHUTDOWN_TIMEOUT: Duration =
    Duration::from_minutes_unchecked(30);

// hdfs-site.xml
pub const DFS_NAMENODE_NAME_DIR: &str = "dfs.namenode.name.dir";
pub const DFS_NAMENODE_SHARED_EDITS_DIR: &str = "dfs.namenode.shared.edits.dir";
pub const DFS_NAMENODE_RPC_ADDRESS: &str = "dfs.namenode.rpc-address";
pub const DFS_NAMENODE_HTTP_ADDRESS: &str = "dfs.namenode.http-address";
pub const DFS_NAMENODE_HTTPS_ADDRESS: &str = "dfs.namenode.https-address";
pub const DFS_DATANODE_DATA_DIR: &str = "dfs.datanode.data.dir";
pub const DFS_JOURNALNODE_EDITS_DIR: &str = "dfs.journalnode.edits.dir";
pub const DFS_JOURNALNODE_RPC_ADDRESS: &str = "dfs.journalnode.rpc-address";
pub const DFS_REPLICATION: &str = "dfs.replication";
pub const DFS_NAME_SERVICES: &str = "dfs.nameservices";
pub const DFS_HA_NAMENODES: &str = "dfs.ha.namenodes";

// core-site.xml
pub const FS_DEFAULT_FS: &str = "fs.defaultFS";
pub const HA_ZOOKEEPER_QUORUM: &str = "ha.zookeeper.quorum";

pub const STACKABLE_ROOT_DATA_DIR: &str = "/stackable/data";
pub const NAMENODE_ROOT_DATA_DIR: &str = "/stackable/data/namenode";
pub const JOURNALNODE_ROOT_DATA_DIR: &str = "/stackable/data/journalnode";

// Will end up with something like `/stackable/data/<pvc-name>/datanode` e.g. `/stackable/data/data/datanode` and `/stackable/data/data-1/datanode` etc.
// We need one additional level because we don't want users to call their pvc e.g. `hadoop`
// ending up with a location of `/stackable/hadoop/data`
pub const DATANODE_ROOT_DATA_DIR_PREFIX: &str = "/stackable/data/";
pub const DATANODE_ROOT_DATA_DIR_SUFFIX: &str = "/datanode";

<<<<<<< HEAD
pub const STACKABLE_LISTENER_DIR: &str = "/stackable/listener";
=======
pub const HDFS_UID: i64 = 1000;
>>>>>>> 78252a37
<|MERGE_RESOLUTION|>--- conflicted
+++ resolved
@@ -74,8 +74,6 @@
 pub const DATANODE_ROOT_DATA_DIR_PREFIX: &str = "/stackable/data/";
 pub const DATANODE_ROOT_DATA_DIR_SUFFIX: &str = "/datanode";
 
-<<<<<<< HEAD
 pub const STACKABLE_LISTENER_DIR: &str = "/stackable/listener";
-=======
-pub const HDFS_UID: i64 = 1000;
->>>>>>> 78252a37
+
+pub const HDFS_UID: i64 = 1000;