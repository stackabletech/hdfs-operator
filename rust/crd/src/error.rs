--- conflicted
+++ resolved
@@ -88,13 +88,9 @@
     #[error("cannot find rolegroup {rolegroup}")]
     RoleGroupNotFound { rolegroup: String },
 
-<<<<<<< HEAD
+    #[error("object has no name")]
+    ObjectHasNoName,
     #[error("object {obj_ref} has no namespace")]
-=======
-    #[error("Object has no name")]
-    ObjectHasNoName,
-    #[error("Object has no namespace [{obj_ref}]")]
->>>>>>> b6436eb3
     ObjectHasNoNamespace { obj_ref: ObjectRef<HdfsCluster> },
 
     #[error("cannot build config for role {role} and rolegroup {role_group}")]
@@ -104,13 +100,10 @@
         role_group: String,
     },
 
-<<<<<<< HEAD
     #[error("cannot build config discovery config map {name}")]
-=======
-    #[error("Cannot build config discovery config map. Caused by: {source}")]
->>>>>>> b6436eb3
     BuildDiscoveryConfigMap {
         source: stackable_operator::error::Error,
+        name: String,
     },
 
     #[error("Pod has no name")]
