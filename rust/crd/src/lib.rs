pub mod affinity;
pub mod constants;
pub mod storage;

use affinity::get_affinity;
use constants::*;
use serde::{Deserialize, Serialize};
use snafu::{OptionExt, ResultExt, Snafu};
use stackable_operator::{
    commons::{
        affinity::StackableAffinity,
        cluster_operation::ClusterOperation,
        product_image_selection::ProductImage,
        resources::{
            CpuLimitsFragment, MemoryLimitsFragment, NoRuntimeLimits, NoRuntimeLimitsFragment,
            PvcConfigFragment, Resources, ResourcesFragment,
        },
    },
    config::{
        fragment,
        fragment::{Fragment, ValidationError},
        merge::Merge,
    },
    k8s_openapi::apimachinery::pkg::{api::resource::Quantity, apis::meta::v1::LabelSelector},
    kube::{runtime::reflector::ObjectRef, CustomResource, ResourceExt},
    labels::role_group_selector_labels,
    product_config::types::PropertyNameKind,
    product_config_utils::{ConfigError, Configuration},
    product_logging,
    product_logging::spec::{ContainerLogConfig, Logging},
    role_utils::{Role, RoleGroup, RoleGroupRef},
    schemars::{self, JsonSchema},
    status::condition::{ClusterCondition, HasStatusCondition},
};
use std::collections::{BTreeMap, HashMap};
use storage::{
    DataNodePvcFragment, DataNodeStorageConfigInnerType, HdfsStorageConfig,
    HdfsStorageConfigFragment, HdfsStorageType,
};
use strum::{Display, EnumIter, EnumString};

#[derive(Snafu, Debug)]
pub enum Error {
    #[snafu(display("Object has no associated namespace"))]
    NoNamespace,
    #[snafu(display("Missing node role [{role}]"))]
    MissingRole { role: String },
    #[snafu(display("Missing role group [{role_group}] for role [{role}]"))]
    MissingRoleGroup { role: String, role_group: String },
    #[snafu(display("fragment validation failure"))]
    FragmentValidationFailure { source: ValidationError },
}

#[derive(Clone, CustomResource, Debug, Deserialize, JsonSchema, PartialEq, Serialize)]
#[kube(
    group = "hdfs.stackable.tech",
    version = "v1alpha1",
    kind = "HdfsCluster",
    plural = "hdfsclusters",
    shortname = "hdfs",
    status = "HdfsClusterStatus",
    namespaced,
    crates(
        kube_core = "stackable_operator::kube::core",
        k8s_openapi = "stackable_operator::k8s_openapi",
        schemars = "stackable_operator::schemars"
    )
)]
#[serde(rename_all = "camelCase")]
pub struct HdfsClusterSpec {
    pub image: ProductImage,
    #[serde(default, skip_serializing_if = "Option::is_none")]
    pub name_nodes: Option<Role<NameNodeConfigFragment>>,
    #[serde(default, skip_serializing_if = "Option::is_none")]
    pub data_nodes: Option<Role<DataNodeConfigFragment>>,
    #[serde(default, skip_serializing_if = "Option::is_none")]
    pub journal_nodes: Option<Role<JournalNodeConfigFragment>>,
    pub cluster_config: HdfsClusterConfig,
    /// Cluster operations like pause reconciliation or cluster stop.
    #[serde(default)]
    pub cluster_operation: ClusterOperation,
}

#[derive(Clone, Debug, Deserialize, Eq, Hash, JsonSchema, PartialEq, Serialize)]
#[serde(rename_all = "camelCase")]
pub struct HdfsClusterConfig {
    pub auto_format_fs: Option<bool>,
    pub dfs_replication: Option<u8>,
    /// Name of the Vector aggregator discovery ConfigMap.
    /// It must contain the key `ADDRESS` with the address of the Vector aggregator.
    #[serde(skip_serializing_if = "Option::is_none")]
    pub vector_aggregator_config_map_name: Option<String>,
    /// Name of the ZooKeeper discovery config map.
    pub zookeeper_config_map_name: String,
<<<<<<< HEAD
    /// Configuration to set up a cluster secured using Kerberos.
    pub kerberos: Option<KerberosConfig>,
}

#[derive(Clone, Debug, Deserialize, Eq, Hash, JsonSchema, PartialEq, Serialize)]
#[serde(rename_all = "camelCase")]
pub struct KerberosConfig {
    /// Name of the SecretClass providing the keytab for the HDFS services.
    #[serde(default = "default_kerberos_kerberos_secret_class")]
    pub kerberos_secret_class: String,
    /// Name of the SecretClass providing the tls certificates for the WebUIs.
    #[serde(default = "default_kerberos_tls_secret_class")]
    pub tls_secret_class: String,
    /// Wether a principal including the Kubernetes node name should be requested.
    /// The principal could e.g. be `HTTP/my-k8s-worker-0.mycorp.lan`.
    /// This feature is disabled by default, as the resulting principals can already by existent
    /// e.g. in Active Directory which can cause problems.
    #[serde(default)]
    pub request_node_principals: bool,
    /// Configures how communication between hdfs nodes as well as between hdfs clients and cluster are secured.
    /// Possible values are:
    ///
    /// Authentication:
    /// Establishes mutual authentication between the client and the server.
    /// Sets `hadoop.rpc.protection` to `authentication`, `hadoop.data.transfer.protection` to `authentication` and `dfs.encrypt.data.transfer` to `false`.
    ///
    /// Integrity:
    /// In addition to authentication, it guarantees that a man-in-the-middle cannot tamper with messages exchanged between the client and the server.
    /// Sets `hadoop.rpc.protection` to `integrity`, `hadoop.data.transfer.protection` to `integrity` and `dfs.encrypt.data.transfer` to `false`.
    ///
    /// Privacy:
    /// In addition to the features offered by authentication and integrity, it also fully encrypts the messages exchanged between the client and the server.
    /// Sets `hadoop.rpc.protection` to `privacy`, `hadoop.data.transfer.protection` to `privacy` and `dfs.encrypt.data.transfer` to `true`.
    ///
    /// Defaults to privacy for best security
    #[serde(default)]
    pub wire_encryption: WireEncryption,
}

fn default_kerberos_tls_secret_class() -> String {
    "tls".to_string()
}

fn default_kerberos_kerberos_secret_class() -> String {
    "kerberos".to_string()
}

#[derive(Clone, Debug, Default, Deserialize, Eq, Hash, JsonSchema, PartialEq, Serialize)]
#[serde(rename_all = "PascalCase")]
pub enum WireEncryption {
    /// Establishes mutual authentication between the client and the server.
    /// Sets `hadoop.rpc.protection` to `authentication`, `hadoop.data.transfer.protection` to `authentication` and `dfs.encrypt.data.transfer` to `false`.
    Authentication,
    /// In addition to authentication, it guarantees that a man-in-the-middle cannot tamper with messages exchanged between the client and the server.
    /// Sets `hadoop.rpc.protection` to `integrity`, `hadoop.data.transfer.protection` to `integrity` and `dfs.encrypt.data.transfer` to `false`.
    Integrity,
    /// In addition to the features offered by authentication and integrity, it also fully encrypts the messages exchanged between the client and the server.
    /// Sets `hadoop.rpc.protection` to `privacy`, `hadoop.data.transfer.protection` to `privacy` and `dfs.encrypt.data.transfer` to `true`.
    #[default]
    Privacy,
=======
    /// In the future this setting will control, which ListenerClass <https://docs.stackable.tech/home/stable/listener-operator/listenerclass.html>
    /// will be used to expose the service.
    /// Currently only a subset of the ListenerClasses are supported by choosing the type of the created Services
    /// by looking at the ListenerClass name specified,
    /// In a future release support for custom ListenerClasses will be introduced without a breaking change:
    ///
    /// * cluster-internal: Use a ClusterIP service
    ///
    /// * external-unstable: Use a NodePort service
    #[serde(default)]
    pub listener_class: CurrentlySupportedListenerClasses,
}

// TODO: Temporary solution until listener-operator is finished
#[derive(
    Clone, Debug, Default, Display, Deserialize, Eq, Hash, JsonSchema, PartialEq, Serialize,
)]
#[serde(rename_all = "PascalCase")]
pub enum CurrentlySupportedListenerClasses {
    #[default]
    #[serde(rename = "cluster-internal")]
    ClusterInternal,
    #[serde(rename = "external-unstable")]
    ExternalUnstable,
}

impl CurrentlySupportedListenerClasses {
    pub fn k8s_service_type(&self) -> String {
        match self {
            CurrentlySupportedListenerClasses::ClusterInternal => "ClusterIP".to_string(),
            CurrentlySupportedListenerClasses::ExternalUnstable => "NodePort".to_string(),
        }
    }
>>>>>>> f8c4b04b
}

/// This is a shared trait for all role/role-group config structs to avoid duplication
/// when extracting role specific configuration structs like resources or logging.
pub trait MergedConfig {
    /// Resources shared by all roles (except datanodes).
    /// DataNodes must use `data_node_resources`
    fn resources(&self) -> Option<Resources<HdfsStorageConfig, NoRuntimeLimits>> {
        None
    }
    /// Resources for datanodes.
    /// Other roles must use `resources`.
    fn data_node_resources(
        &self,
    ) -> Option<Resources<DataNodeStorageConfigInnerType, NoRuntimeLimits>> {
        None
    }
    fn affinity(&self) -> &StackableAffinity;
    /// Main container shared by all roles
    fn hdfs_logging(&self) -> ContainerLogConfig;
    /// Vector container shared by all roles
    fn vector_logging(&self) -> ContainerLogConfig;
    /// Helper method to access if vector container should be deployed
    fn vector_logging_enabled(&self) -> bool;
    /// Namenode side container (ZooKeeperFailOverController)
    fn zkfc_logging(&self) -> Option<ContainerLogConfig> {
        None
    }
    /// Namenode init container to format namenode
    fn format_namenodes_logging(&self) -> Option<ContainerLogConfig> {
        None
    }
    /// Namenode init container to format zookeeper
    fn format_zookeeper_logging(&self) -> Option<ContainerLogConfig> {
        None
    }
    /// Datanode init container to wait for namenodes to become ready
    fn wait_for_namenodes(&self) -> Option<ContainerLogConfig> {
        None
    }
}

#[derive(
    Clone,
    Debug,
    Deserialize,
    Display,
    EnumIter,
    EnumString,
    Eq,
    Hash,
    JsonSchema,
    PartialEq,
    Serialize,
)]
pub enum HdfsRole {
    #[serde(rename = "namenode")]
    #[strum(serialize = "namenode")]
    NameNode,
    #[serde(rename = "datanode")]
    #[strum(serialize = "datanode")]
    DataNode,
    #[serde(rename = "journalnode")]
    #[strum(serialize = "journalnode")]
    JournalNode,
}

impl HdfsRole {
    pub fn min_replicas(&self) -> u16 {
        match self {
            HdfsRole::NameNode => 2,
            HdfsRole::DataNode => 1,
            HdfsRole::JournalNode => 3,
        }
    }

    pub fn replicas_can_be_even(&self) -> bool {
        match self {
            HdfsRole::NameNode => true,
            HdfsRole::DataNode => true,
            HdfsRole::JournalNode => false,
        }
    }

    pub fn check_valid_dfs_replication(&self) -> bool {
        match self {
            HdfsRole::NameNode => false,
            HdfsRole::DataNode => true,
            HdfsRole::JournalNode => false,
        }
    }

    /// Merge the [Name|Data|Journal]NodeConfigFragment defaults, role and role group settings.
    /// The priority is: default < role config < role_group config
    pub fn merged_config(
        &self,
        hdfs: &HdfsCluster,
        role_group: &str,
    ) -> Result<Box<dyn MergedConfig + Send + 'static>, Error> {
        match self {
            HdfsRole::NameNode => {
                let default_config = NameNodeConfigFragment::default_config(&hdfs.name_any(), self);
                let role = hdfs
                    .spec
                    .name_nodes
                    .as_ref()
                    .with_context(|| MissingRoleSnafu {
                        role: HdfsRole::NameNode.to_string(),
                    })?;

                let mut role_config = role.config.config.clone();
                let mut role_group_config = hdfs
                    .namenode_rolegroup(role_group)
                    .with_context(|| MissingRoleGroupSnafu {
                        role: HdfsRole::NameNode.to_string(),
                        role_group: role_group.to_string(),
                    })?
                    .config
                    .config
                    .clone();

                if let Some(RoleGroup {
                    selector: Some(selector),
                    ..
                }) = role.role_groups.get(role_group)
                {
                    // Migrate old `selector` attribute, see ADR 26 affinities.
                    // TODO Can be removed after support for the old `selector` field is dropped.
                    #[allow(deprecated)]
                    role_group_config.affinity.add_legacy_selector(selector);
                }

                role_config.merge(&default_config);
                role_group_config.merge(&role_config);
                Ok(Box::new(
                    fragment::validate::<NameNodeConfig>(role_group_config)
                        .context(FragmentValidationFailureSnafu)?,
                ))
            }
            HdfsRole::DataNode => {
                let default_config = DataNodeConfigFragment::default_config(&hdfs.name_any(), self);
                let role = hdfs
                    .spec
                    .data_nodes
                    .as_ref()
                    .with_context(|| MissingRoleSnafu {
                        role: HdfsRole::DataNode.to_string(),
                    })?;

                let mut role_config = role.config.config.clone();
                let mut role_group_config = hdfs
                    .datanode_rolegroup(role_group)
                    .with_context(|| MissingRoleGroupSnafu {
                        role: HdfsRole::DataNode.to_string(),
                        role_group: role_group.to_string(),
                    })?
                    .config
                    .config
                    .clone();

                if let Some(RoleGroup {
                    selector: Some(selector),
                    ..
                }) = role.role_groups.get(role_group)
                {
                    // Migrate old `selector` attribute, see ADR 26 affinities.
                    // TODO Can be removed after support for the old `selector` field is dropped.
                    #[allow(deprecated)]
                    role_group_config.affinity.add_legacy_selector(selector);
                }

                role_config.merge(&default_config);
                role_group_config.merge(&role_config);
                Ok(Box::new(
                    fragment::validate::<DataNodeConfig>(role_group_config)
                        .context(FragmentValidationFailureSnafu)?,
                ))
            }
            HdfsRole::JournalNode => {
                let default_config =
                    JournalNodeConfigFragment::default_config(&hdfs.name_any(), self);
                let role = hdfs
                    .spec
                    .journal_nodes
                    .as_ref()
                    .with_context(|| MissingRoleSnafu {
                        role: HdfsRole::JournalNode.to_string(),
                    })?;

                let mut role_config = role.config.config.clone();
                let mut role_group_config = hdfs
                    .journalnode_rolegroup(role_group)
                    .with_context(|| MissingRoleGroupSnafu {
                        role: HdfsRole::JournalNode.to_string(),
                        role_group: role_group.to_string(),
                    })?
                    .config
                    .config
                    .clone();

                if let Some(RoleGroup {
                    selector: Some(selector),
                    ..
                }) = role.role_groups.get(role_group)
                {
                    // Migrate old `selector` attribute, see ADR 26 affinities.
                    // TODO Can be removed after support for the old `selector` field is dropped.
                    #[allow(deprecated)]
                    role_group_config.affinity.add_legacy_selector(selector);
                }

                role_config.merge(&default_config);
                role_group_config.merge(&role_config);
                Ok(Box::new(
                    fragment::validate::<JournalNodeConfig>(role_group_config)
                        .context(FragmentValidationFailureSnafu)?,
                ))
            }
        }
    }

    /// Name of the Hadoop process HADOOP_OPTS.
    pub fn hadoop_opts_env_var_for_role(&self) -> &'static str {
        match self {
            HdfsRole::NameNode => "HDFS_NAMENODE_OPTS",
            HdfsRole::DataNode => "HDFS_DATANODE_OPTS",
            HdfsRole::JournalNode => "HDFS_JOURNALNODE_OPTS",
        }
    }

    pub fn kerberos_service_name(&self) -> &'static str {
        match self {
            HdfsRole::NameNode => "nn",
            HdfsRole::DataNode => "dn",
            HdfsRole::JournalNode => "jn",
        }
    }

    /// Return replicas for a certain rolegroup.
    pub fn role_group_replicas(&self, hdfs: &HdfsCluster, role_group: &str) -> i32 {
        match self {
            HdfsRole::NameNode => hdfs
                .namenode_rolegroup(role_group)
                .and_then(|rg| rg.replicas)
                .unwrap_or_default()
                .into(),
            HdfsRole::DataNode => hdfs
                .datanode_rolegroup(role_group)
                .and_then(|rg| rg.replicas)
                .unwrap_or_default()
                .into(),
            HdfsRole::JournalNode => hdfs
                .journalnode_rolegroup(role_group)
                .and_then(|rg| rg.replicas)
                .unwrap_or_default()
                .into(),
        }
    }

    /// Return the node/label selector for a certain rolegroup.
    pub fn role_group_node_selector(
        &self,
        hdfs: &HdfsCluster,
        role_group: &str,
    ) -> Option<LabelSelector> {
        match self {
            HdfsRole::NameNode => hdfs
                .namenode_rolegroup(role_group)
                .and_then(|rg| rg.selector.clone()),
            HdfsRole::DataNode => hdfs
                .datanode_rolegroup(role_group)
                .and_then(|rg| rg.selector.clone()),
            HdfsRole::JournalNode => hdfs
                .journalnode_rolegroup(role_group)
                .and_then(|rg| rg.selector.clone()),
        }
    }
}

impl HdfsCluster {
    /// Kubernetes labels to attach to Pods within a role group.
    ///
    /// The same labels are also used as selectors for Services and StatefulSets.
    pub fn rolegroup_selector_labels(
        &self,
        rolegroup_ref: &RoleGroupRef<HdfsCluster>,
    ) -> BTreeMap<String, String> {
        let mut group_labels = role_group_selector_labels(
            self,
            APP_NAME,
            &rolegroup_ref.role,
            &rolegroup_ref.role_group,
        );
        group_labels.insert(String::from("role"), rolegroup_ref.role.clone());
        group_labels.insert(String::from("group"), rolegroup_ref.role_group.clone());

        if self.spec.cluster_config.listener_class
            == CurrentlySupportedListenerClasses::ExternalUnstable
        {
            // TODO: in a production environment, probably not all roles need to be exposed with one NodePort per Pod but it's
            // useful for development purposes.

            group_labels.insert(LABEL_ENABLE.to_string(), "true".to_string());
        }

        group_labels
    }

    /// Get a reference to the namenode [`RoleGroup`] struct if it exists.
    pub fn namenode_rolegroup(
        &self,
        role_group: &str,
    ) -> Option<&RoleGroup<NameNodeConfigFragment>> {
        self.spec.name_nodes.as_ref()?.role_groups.get(role_group)
    }

    /// Get a reference to the datanode [`RoleGroup`] struct if it exists.
    pub fn datanode_rolegroup(
        &self,
        role_group: &str,
    ) -> Option<&RoleGroup<DataNodeConfigFragment>> {
        self.spec.data_nodes.as_ref()?.role_groups.get(role_group)
    }

    /// Get a reference to the journalnode [`RoleGroup`] struct if it exists.
    pub fn journalnode_rolegroup(
        &self,
        role_group: &str,
    ) -> Option<&RoleGroup<JournalNodeConfigFragment>> {
        self.spec
            .journal_nodes
            .as_ref()?
            .role_groups
            .get(role_group)
    }

    pub fn rolegroup_ref(
        &self,
        role_name: impl Into<String>,
        group_name: impl Into<String>,
    ) -> RoleGroupRef<HdfsCluster> {
        RoleGroupRef {
            cluster: ObjectRef::from_obj(self),
            role: role_name.into(),
            role_group: group_name.into(),
        }
    }

    /// List all [HdfsPodRef]s expected for the given `role`
    ///
    /// The `validated_config` is used to extract the ports exposed by the pods.
    pub fn pod_refs(&self, role: &HdfsRole) -> Result<Vec<HdfsPodRef>, Error> {
        let ns = self.metadata.namespace.clone().context(NoNamespaceSnafu)?;

        let rolegroup_ref_and_replicas = self.rolegroup_ref_and_replicas(role);

        Ok(rolegroup_ref_and_replicas
            .iter()
            .flat_map(|(rolegroup_ref, replicas)| {
                let ns = ns.clone();
                (0..*replicas).map(move |i| HdfsPodRef {
                    namespace: ns.clone(),
                    role_group_service_name: rolegroup_ref.object_name(),
                    pod_name: format!("{}-{}", rolegroup_ref.object_name(), i),
                    ports: self
                        .ports(role)
                        .iter()
                        .map(|(n, p)| (n.clone(), *p))
                        .collect(),
                })
            })
            .collect())
    }

    pub fn rolegroup_ref_and_replicas(
        &self,
        role: &HdfsRole,
    ) -> Vec<(RoleGroupRef<HdfsCluster>, u16)> {
        match role {
            HdfsRole::NameNode => self
                .spec
                .name_nodes
                .iter()
                .flat_map(|role| &role.role_groups)
                // Order rolegroups consistently, to avoid spurious downstream rewrites
                .collect::<BTreeMap<_, _>>()
                .into_iter()
                .map(|(rolegroup_name, role_group)| {
                    (
                        self.rolegroup_ref(HdfsRole::NameNode.to_string(), rolegroup_name),
                        role_group.replicas.unwrap_or_default(),
                    )
                })
                .collect(),
            HdfsRole::DataNode => self
                .spec
                .data_nodes
                .iter()
                .flat_map(|role| &role.role_groups)
                // Order rolegroups consistently, to avoid spurious downstream rewrites
                .collect::<BTreeMap<_, _>>()
                .into_iter()
                .map(|(rolegroup_name, role_group)| {
                    (
                        self.rolegroup_ref(HdfsRole::DataNode.to_string(), rolegroup_name),
                        role_group.replicas.unwrap_or_default(),
                    )
                })
                .collect(),
            HdfsRole::JournalNode => self
                .spec
                .journal_nodes
                .iter()
                .flat_map(|role| &role.role_groups)
                // Order rolegroups consistently, to avoid spurious downstream rewrites
                .collect::<BTreeMap<_, _>>()
                .into_iter()
                .map(|(rolegroup_name, role_group)| {
                    (
                        self.rolegroup_ref(HdfsRole::JournalNode.to_string(), rolegroup_name),
                        role_group.replicas.unwrap_or_default(),
                    )
                })
                .collect(),
        }
    }

    pub fn build_role_properties(
        &self,
    ) -> Result<
        HashMap<
            String,
            (
                Vec<PropertyNameKind>,
                Role<impl Configuration<Configurable = HdfsCluster>>,
            ),
        >,
        Error,
    > {
        let mut result = HashMap::new();
        let pnk = vec![
            PropertyNameKind::File(HDFS_SITE_XML.to_string()),
            PropertyNameKind::File(CORE_SITE_XML.to_string()),
            PropertyNameKind::File(SSL_SERVER_XML.to_string()),
            PropertyNameKind::File(SSL_CLIENT_XML.to_string()),
            PropertyNameKind::Env,
        ];

        if let Some(name_nodes) = &self.spec.name_nodes {
            result.insert(
                HdfsRole::NameNode.to_string(),
                (pnk.clone(), name_nodes.clone().erase()),
            );
        } else {
            return Err(Error::MissingRole {
                role: HdfsRole::NameNode.to_string(),
            });
        }

        if let Some(data_nodes) = &self.spec.data_nodes {
            result.insert(
                HdfsRole::DataNode.to_string(),
                (pnk.clone(), data_nodes.clone().erase()),
            );
        } else {
            return Err(Error::MissingRole {
                role: HdfsRole::DataNode.to_string(),
            });
        }

        if let Some(journal_nodes) = &self.spec.journal_nodes {
            result.insert(
                HdfsRole::JournalNode.to_string(),
                (pnk, journal_nodes.clone().erase()),
            );
        } else {
            return Err(Error::MissingRole {
                role: HdfsRole::JournalNode.to_string(),
            });
        }

        Ok(result)
    }

    pub fn has_kerberos_enabled(&self) -> bool {
        self.spec.cluster_config.kerberos.is_some()
    }

    pub fn kerberos_config(&self) -> Option<&KerberosConfig> {
        self.spec.cluster_config.kerberos.as_ref()
    }

    pub fn has_https_enabled(&self) -> bool {
        self.https_secret_class().is_some()
    }

    pub fn https_secret_class(&self) -> Option<&str> {
        self.spec
            .cluster_config
            .kerberos
            .as_ref()
            .map(|k| k.tls_secret_class.as_str())
    }

    /// Returns required port name and port number tuples depending on the role.
    pub fn ports(&self, role: &HdfsRole) -> Vec<(String, u16)> {
        match role {
            HdfsRole::NameNode => vec![
                (
                    String::from(SERVICE_PORT_NAME_METRICS),
                    DEFAULT_NAME_NODE_METRICS_PORT,
                ),
                (
                    String::from(SERVICE_PORT_NAME_RPC),
                    DEFAULT_NAME_NODE_RPC_PORT,
                ),
                if self.has_https_enabled() {
                    (
                        String::from(SERVICE_PORT_NAME_HTTPS),
                        DEFAULT_NAME_NODE_HTTPS_PORT,
                    )
                } else {
                    (
                        String::from(SERVICE_PORT_NAME_HTTP),
                        DEFAULT_NAME_NODE_HTTP_PORT,
                    )
                },
            ],
            HdfsRole::DataNode => vec![
                (
                    String::from(SERVICE_PORT_NAME_METRICS),
                    DEFAULT_DATA_NODE_METRICS_PORT,
                ),
                (
                    String::from(SERVICE_PORT_NAME_DATA),
                    DEFAULT_DATA_NODE_DATA_PORT,
                ),
                (
                    String::from(SERVICE_PORT_NAME_IPC),
                    DEFAULT_DATA_NODE_IPC_PORT,
                ),
                if self.has_https_enabled() {
                    (
                        String::from(SERVICE_PORT_NAME_HTTPS),
                        DEFAULT_DATA_NODE_HTTPS_PORT,
                    )
                } else {
                    (
                        String::from(SERVICE_PORT_NAME_HTTP),
                        DEFAULT_DATA_NODE_HTTP_PORT,
                    )
                },
            ],
            HdfsRole::JournalNode => vec![
                (
                    String::from(SERVICE_PORT_NAME_METRICS),
                    DEFAULT_JOURNAL_NODE_METRICS_PORT,
                ),
                (
                    String::from(SERVICE_PORT_NAME_RPC),
                    DEFAULT_JOURNAL_NODE_RPC_PORT,
                ),
                if self.has_https_enabled() {
                    (
                        String::from(SERVICE_PORT_NAME_HTTPS),
                        DEFAULT_JOURNAL_NODE_HTTPS_PORT,
                    )
                } else {
                    (
                        String::from(SERVICE_PORT_NAME_HTTP),
                        DEFAULT_JOURNAL_NODE_HTTP_PORT,
                    )
                },
            ],
        }
    }
}
/// Reference to a single `Pod` that is a component of a [`HdfsCluster`]
///
/// Used for service discovery.
pub struct HdfsPodRef {
    pub namespace: String,
    pub role_group_service_name: String,
    pub pod_name: String,
    pub ports: HashMap<String, u16>,
}

impl HdfsPodRef {
    pub fn fqdn(&self) -> String {
        format!(
            "{}.{}.{}.svc.cluster.local",
            self.pod_name, self.role_group_service_name, self.namespace
        )
    }
}

fn default_resources_fragment() -> ResourcesFragment<HdfsStorageConfig, NoRuntimeLimits> {
    ResourcesFragment {
        cpu: CpuLimitsFragment {
            min: Some(Quantity("100m".to_owned())),
            max: Some(Quantity("4".to_owned())),
        },
        memory: MemoryLimitsFragment {
            limit: Some(Quantity("1Gi".to_owned())),
            runtime_limits: NoRuntimeLimitsFragment {},
        },
        storage: HdfsStorageConfigFragment {
            data: PvcConfigFragment {
                capacity: Some(Quantity("2Gi".to_owned())),
                storage_class: None,
                selectors: None,
            },
        },
    }
}

pub fn default_data_node_resources_fragment(
) -> ResourcesFragment<DataNodeStorageConfigInnerType, NoRuntimeLimits> {
    let default_resources_fragment = default_resources_fragment();
    ResourcesFragment {
        cpu: default_resources_fragment.cpu,
        memory: default_resources_fragment.memory,
        storage: BTreeMap::from([(
            "data".to_string(),
            DataNodePvcFragment {
                pvc: PvcConfigFragment {
                    capacity: Some(Quantity("5Gi".to_owned())),
                    storage_class: None,
                    selectors: None,
                },
                count: Some(1),
                hdfs_storage_type: Some(HdfsStorageType::default()),
            },
        )]),
    }
}

#[derive(
    Clone,
    Debug,
    Deserialize,
    Display,
    Eq,
    EnumIter,
    JsonSchema,
    Ord,
    PartialEq,
    PartialOrd,
    Serialize,
)]
#[serde(rename_all = "camelCase")]
pub enum NameNodeContainer {
    #[strum(serialize = "hdfs")]
    Hdfs,
    #[strum(serialize = "vector")]
    Vector,
    #[strum(serialize = "zkfc")]
    Zkfc,
    #[strum(serialize = "format-namenodes")]
    FormatNameNodes,
    #[strum(serialize = "format-zookeeper")]
    FormatZooKeeper,
}

#[derive(Clone, Debug, Default, Fragment, JsonSchema, PartialEq)]
#[fragment_attrs(
    derive(
        Clone,
        Debug,
        Default,
        Deserialize,
        Merge,
        JsonSchema,
        PartialEq,
        Serialize
    ),
    serde(rename_all = "camelCase")
)]
pub struct NameNodeConfig {
    #[fragment_attrs(serde(default))]
    pub resources: Resources<HdfsStorageConfig, NoRuntimeLimits>,
    #[fragment_attrs(serde(default))]
    pub logging: Logging<NameNodeContainer>,
    #[fragment_attrs(serde(default))]
    pub affinity: StackableAffinity,
}

impl MergedConfig for NameNodeConfig {
    fn resources(&self) -> Option<Resources<HdfsStorageConfig, NoRuntimeLimits>> {
        Some(self.resources.clone())
    }

    fn affinity(&self) -> &StackableAffinity {
        &self.affinity
    }

    fn hdfs_logging(&self) -> ContainerLogConfig {
        self.logging
            .containers
            .get(&NameNodeContainer::Hdfs)
            .cloned()
            .unwrap_or_default()
    }

    fn vector_logging(&self) -> ContainerLogConfig {
        self.logging
            .containers
            .get(&NameNodeContainer::Vector)
            .cloned()
            .unwrap_or_default()
    }

    fn vector_logging_enabled(&self) -> bool {
        self.logging.enable_vector_agent
    }

    fn zkfc_logging(&self) -> Option<ContainerLogConfig> {
        self.logging
            .containers
            .get(&NameNodeContainer::Zkfc)
            .cloned()
    }

    fn format_namenodes_logging(&self) -> Option<ContainerLogConfig> {
        self.logging
            .containers
            .get(&NameNodeContainer::FormatNameNodes)
            .cloned()
    }

    fn format_zookeeper_logging(&self) -> Option<ContainerLogConfig> {
        self.logging
            .containers
            .get(&NameNodeContainer::FormatZooKeeper)
            .cloned()
    }
}

impl NameNodeConfigFragment {
    pub fn default_config(cluster_name: &str, role: &HdfsRole) -> Self {
        Self {
            resources: default_resources_fragment(),
            logging: product_logging::spec::default_logging(),
            affinity: get_affinity(cluster_name, role),
        }
    }
}

impl Configuration for NameNodeConfigFragment {
    type Configurable = HdfsCluster;

    fn compute_env(
        &self,
        _resource: &Self::Configurable,
        _role_name: &str,
    ) -> Result<BTreeMap<String, Option<String>>, ConfigError> {
        Ok(BTreeMap::new())
    }

    fn compute_cli(
        &self,
        _resource: &Self::Configurable,
        _role_name: &str,
    ) -> Result<BTreeMap<String, Option<String>>, ConfigError> {
        Ok(BTreeMap::new())
    }

    fn compute_files(
        &self,
        resource: &Self::Configurable,
        _role_name: &str,
        file: &str,
    ) -> Result<BTreeMap<String, Option<String>>, ConfigError> {
        let mut config = BTreeMap::new();
        if file == HDFS_SITE_XML {
            if let Some(replication) = &resource.spec.cluster_config.dfs_replication {
                config.insert(DFS_REPLICATION.to_string(), Some(replication.to_string()));
            }
        }

        Ok(config)
    }
}

#[derive(
    Clone,
    Debug,
    Deserialize,
    Display,
    Eq,
    EnumIter,
    JsonSchema,
    Ord,
    PartialEq,
    PartialOrd,
    Serialize,
)]
#[serde(rename_all = "camelCase")]
pub enum DataNodeContainer {
    #[strum(serialize = "hdfs")]
    Hdfs,
    #[strum(serialize = "vector")]
    Vector,
    #[strum(serialize = "wait-for-namenodes")]
    WaitForNameNodes,
}

#[derive(Clone, Debug, Default, Fragment, JsonSchema, PartialEq)]
#[fragment_attrs(
    derive(
        Clone,
        Debug,
        Default,
        Deserialize,
        Merge,
        JsonSchema,
        PartialEq,
        Serialize
    ),
    serde(rename_all = "camelCase")
)]
pub struct DataNodeConfig {
    #[fragment_attrs(serde(default))]
    pub resources: Resources<DataNodeStorageConfigInnerType, NoRuntimeLimits>,
    #[fragment_attrs(serde(default))]
    pub logging: Logging<DataNodeContainer>,
    #[fragment_attrs(serde(default))]
    pub affinity: StackableAffinity,
}

impl MergedConfig for DataNodeConfig {
    fn data_node_resources(
        &self,
    ) -> Option<Resources<DataNodeStorageConfigInnerType, NoRuntimeLimits>> {
        Some(self.resources.clone())
    }

    fn affinity(&self) -> &StackableAffinity {
        &self.affinity
    }

    fn hdfs_logging(&self) -> ContainerLogConfig {
        self.logging
            .containers
            .get(&DataNodeContainer::Hdfs)
            .cloned()
            .unwrap_or_default()
    }

    fn vector_logging(&self) -> ContainerLogConfig {
        self.logging
            .containers
            .get(&DataNodeContainer::Vector)
            .cloned()
            .unwrap_or_default()
    }

    fn vector_logging_enabled(&self) -> bool {
        self.logging.enable_vector_agent
    }

    fn wait_for_namenodes(&self) -> Option<ContainerLogConfig> {
        self.logging
            .containers
            .get(&DataNodeContainer::WaitForNameNodes)
            .cloned()
    }
}

impl DataNodeConfigFragment {
    pub fn default_config(cluster_name: &str, role: &HdfsRole) -> Self {
        Self {
            resources: default_data_node_resources_fragment(),
            logging: product_logging::spec::default_logging(),
            affinity: get_affinity(cluster_name, role),
        }
    }
}

impl Configuration for DataNodeConfigFragment {
    type Configurable = HdfsCluster;

    fn compute_env(
        &self,
        _resource: &Self::Configurable,
        _role_name: &str,
    ) -> Result<BTreeMap<String, Option<String>>, ConfigError> {
        Ok(BTreeMap::new())
    }

    fn compute_cli(
        &self,
        _resource: &Self::Configurable,
        _role_name: &str,
    ) -> Result<BTreeMap<String, Option<String>>, ConfigError> {
        Ok(BTreeMap::new())
    }

    fn compute_files(
        &self,
        resource: &Self::Configurable,
        _role_name: &str,
        file: &str,
    ) -> Result<BTreeMap<String, Option<String>>, ConfigError> {
        let mut config = BTreeMap::new();
        if file == HDFS_SITE_XML {
            if let Some(replication) = &resource.spec.cluster_config.dfs_replication {
                config.insert(DFS_REPLICATION.to_string(), Some(replication.to_string()));
            }
        }

        Ok(config)
    }
}

#[derive(
    Clone,
    Debug,
    Deserialize,
    Display,
    Eq,
    EnumIter,
    JsonSchema,
    Ord,
    PartialEq,
    PartialOrd,
    Serialize,
)]
#[serde(rename_all = "camelCase")]
pub enum JournalNodeContainer {
    #[strum(serialize = "hdfs")]
    Hdfs,
    #[strum(serialize = "vector")]
    Vector,
}

#[derive(Clone, Debug, Default, Fragment, JsonSchema, PartialEq)]
#[fragment_attrs(
    derive(
        Clone,
        Debug,
        Default,
        Deserialize,
        Merge,
        JsonSchema,
        PartialEq,
        Serialize
    ),
    serde(rename_all = "camelCase")
)]
pub struct JournalNodeConfig {
    #[fragment_attrs(serde(default))]
    pub resources: Resources<HdfsStorageConfig, NoRuntimeLimits>,
    #[fragment_attrs(serde(default))]
    pub logging: Logging<JournalNodeContainer>,
    #[fragment_attrs(serde(default))]
    pub affinity: StackableAffinity,
}

impl MergedConfig for JournalNodeConfig {
    fn resources(&self) -> Option<Resources<HdfsStorageConfig, NoRuntimeLimits>> {
        Some(self.resources.clone())
    }

    fn affinity(&self) -> &StackableAffinity {
        &self.affinity
    }

    fn hdfs_logging(&self) -> ContainerLogConfig {
        self.logging
            .containers
            .get(&JournalNodeContainer::Hdfs)
            .cloned()
            .unwrap_or_default()
    }

    fn vector_logging(&self) -> ContainerLogConfig {
        self.logging
            .containers
            .get(&JournalNodeContainer::Vector)
            .cloned()
            .unwrap_or_default()
    }

    fn vector_logging_enabled(&self) -> bool {
        self.logging.enable_vector_agent
    }
}

impl JournalNodeConfigFragment {
    pub fn default_config(cluster_name: &str, role: &HdfsRole) -> Self {
        Self {
            resources: default_resources_fragment(),
            logging: product_logging::spec::default_logging(),
            affinity: get_affinity(cluster_name, role),
        }
    }
}

impl Configuration for JournalNodeConfigFragment {
    type Configurable = HdfsCluster;

    fn compute_env(
        &self,
        _resource: &Self::Configurable,
        _role_name: &str,
    ) -> Result<BTreeMap<String, Option<String>>, ConfigError> {
        Ok(BTreeMap::new())
    }

    fn compute_cli(
        &self,
        _resource: &Self::Configurable,
        _role_name: &str,
    ) -> Result<BTreeMap<String, Option<String>>, ConfigError> {
        Ok(BTreeMap::new())
    }

    fn compute_files(
        &self,
        _resource: &Self::Configurable,
        _role_name: &str,
        _file: &str,
    ) -> Result<BTreeMap<String, Option<String>>, ConfigError> {
        Ok(BTreeMap::new())
    }
}

#[derive(Clone, Default, Debug, Deserialize, Eq, JsonSchema, PartialEq, Serialize)]
#[serde(rename_all = "camelCase")]
pub struct HdfsClusterStatus {
    pub conditions: Vec<ClusterCondition>,
}

impl HasStatusCondition for HdfsCluster {
    fn conditions(&self) -> Vec<ClusterCondition> {
        match &self.status {
            Some(status) => status.conditions.clone(),
            None => vec![],
        }
    }
}

#[cfg(test)]
mod test {
    use crate::storage::HdfsStorageType;

    use super::{HdfsCluster, HdfsRole};
    use stackable_operator::k8s_openapi::{
        api::core::v1::ResourceRequirements, apimachinery::pkg::api::resource::Quantity,
    };

    #[test]
    pub fn test_pvc_rolegroup_from_yaml() {
        let cr = "
---
apiVersion: hdfs.stackable.tech/v1alpha1
kind: HdfsCluster
metadata:
  name: hdfs
spec:
  image:
    productVersion: 3.3.4
    stackableVersion: 0.2.0
  clusterConfig:
    zookeeperConfigMapName: hdfs-zk
  dataNodes:
    roleGroups:
      default:
        config:
          resources:
            storage:
              data:
                capacity: 10Gi
        replicas: 1
";

        let hdfs: HdfsCluster = serde_yaml::from_str(cr).unwrap();
        let role = HdfsRole::DataNode;
        let resources = role
            .merged_config(&hdfs, "default")
            .unwrap()
            .data_node_resources()
            .unwrap();
        let pvc = resources.storage.get("data").unwrap();

        assert_eq!(pvc.count, 1);
        assert_eq!(pvc.hdfs_storage_type, HdfsStorageType::Disk);
        assert_eq!(pvc.pvc.capacity, Some(Quantity("10Gi".to_string())));
    }

    #[test]
    pub fn test_pvc_role_from_yaml() {
        let cr = "
---
apiVersion: hdfs.stackable.tech/v1alpha1
kind: HdfsCluster
metadata:
  name: hdfs
spec:
  image:
    productVersion: 3.3.4
    stackableVersion: 0.2.0
  clusterConfig:
    zookeeperConfigMapName: hdfs-zk
  dataNodes:
    config:
      resources:
        storage:
          data:
            capacity: 10Gi
    roleGroups:
      default:
        replicas: 1
";

        let hdfs: HdfsCluster = serde_yaml::from_str(cr).unwrap();
        let role = HdfsRole::DataNode;
        let resources = role
            .merged_config(&hdfs, "default")
            .unwrap()
            .data_node_resources()
            .unwrap();
        let pvc = resources.storage.get("data").unwrap();

        assert_eq!(pvc.count, 1);
        assert_eq!(pvc.hdfs_storage_type, HdfsStorageType::Disk);
        assert_eq!(pvc.pvc.capacity, Some(Quantity("10Gi".to_string())));
    }

    #[test]
    pub fn test_pvc_default_from_yaml() {
        let cr = "
---
apiVersion: hdfs.stackable.tech/v1alpha1
kind: HdfsCluster
metadata:
  name: hdfs
spec:
  image:
    productVersion: 3.3.4
    stackableVersion: 0.2.0
  clusterConfig:
    zookeeperConfigMapName: hdfs-zk
  dataNodes:
    roleGroups:
      default:
        replicas: 1
";

        let hdfs: HdfsCluster = serde_yaml::from_str(cr).unwrap();
        let role = HdfsRole::DataNode;
        let resources = role
            .merged_config(&hdfs, "default")
            .unwrap()
            .data_node_resources()
            .unwrap();
        let pvc = resources.storage.get("data").unwrap();

        assert_eq!(pvc.count, 1);
        assert_eq!(pvc.hdfs_storage_type, HdfsStorageType::Disk);
        assert_eq!(pvc.pvc.capacity, Some(Quantity("5Gi".to_string())));
    }

    #[test]
    pub fn test_pvc_rolegroup_multiple_pvcs_from_yaml() {
        let cr = "
---
apiVersion: hdfs.stackable.tech/v1alpha1
kind: HdfsCluster
metadata:
  name: hdfs
spec:
  image:
    productVersion: 3.3.4
    stackableVersion: 0.2.0
  clusterConfig:
    zookeeperConfigMapName: hdfs-zk
  nameNodes:
    roleGroups:
      default:
        replicas: 2
  dataNodes:
    roleGroups:
      default:
        replicas: 1
        config:
          resources:
            storage:
              data: # We need to overwrite the data pvcs coming from the default value
                count: 0
              my-disks:
                capacity: 100Gi
                count: 5
                hdfsStorageType: Disk
              my-ssds:
                capacity: 10Gi
                storageClass: premium
                count: 3
                hdfsStorageType: SSD
  journalNodes:
    roleGroups:
      default:
        replicas: 1";

        let hdfs: HdfsCluster = serde_yaml::from_str(cr).unwrap();
        let role = HdfsRole::DataNode;
        let resources = role
            .merged_config(&hdfs, "default")
            .unwrap()
            .data_node_resources()
            .unwrap();

        let pvc = resources.storage.get("data").unwrap();
        assert_eq!(pvc.count, 0);

        let pvc = resources.storage.get("my-disks").unwrap();
        assert_eq!(pvc.count, 5);
        assert_eq!(pvc.hdfs_storage_type, HdfsStorageType::Disk);
        assert_eq!(pvc.pvc.capacity, Some(Quantity("100Gi".to_string())));
        assert_eq!(pvc.pvc.storage_class, None);

        let pvc = resources.storage.get("my-ssds").unwrap();
        assert_eq!(pvc.count, 3);
        assert_eq!(pvc.hdfs_storage_type, HdfsStorageType::Ssd);
        assert_eq!(pvc.pvc.capacity, Some(Quantity("10Gi".to_string())));
        assert_eq!(pvc.pvc.storage_class, Some("premium".to_string()));
    }

    #[test]
    pub fn test_rr_role_from_yaml() {
        let cr = "
---
apiVersion: hdfs.stackable.tech/v1alpha1
kind: HdfsCluster
metadata:
  name: hdfs
spec:
  image:
    productVersion: 3.3.4
    stackableVersion: 0.2.0
  clusterConfig:
    zookeeperConfigMapName: hdfs-zk
  dataNodes:
    config:
      resources:
        memory:
          limit: '64Mi'
        cpu:
          max: '500m'
          min: '250m'
    roleGroups:
      default:
        replicas: 1
";

        let hdfs: HdfsCluster = serde_yaml::from_str(cr).unwrap();
        let role = HdfsRole::DataNode;
        let rr: ResourceRequirements = role
            .merged_config(&hdfs, "default")
            .unwrap()
            .data_node_resources()
            .unwrap()
            .into();

        let expected = ResourceRequirements {
            requests: Some(
                [
                    ("memory".to_string(), Quantity("64Mi".to_string())),
                    ("cpu".to_string(), Quantity("250m".to_string())),
                ]
                .into(),
            ),
            limits: Some(
                [
                    ("memory".to_string(), Quantity("64Mi".to_string())),
                    ("cpu".to_string(), Quantity("500m".to_string())),
                ]
                .into(),
            ),
            ..ResourceRequirements::default()
        };
        assert_eq!(expected, rr);
    }
    #[test]
    pub fn test_rr_rg_from_yaml() {
        let cr = "
---
apiVersion: hdfs.stackable.tech/v1alpha1
kind: HdfsCluster
metadata:
  name: hdfs
spec:
  image:
    productVersion: 3.3.4
    stackableVersion: 0.2.0
  clusterConfig:
    zookeeperConfigMapName: hdfs-zk
  dataNodes:
    roleGroups:
      default:
        config:
          resources:
            memory:
              limit: '64Mi'
            cpu:
              max: '500m'
              min: '250m'
";

        let hdfs: HdfsCluster = serde_yaml::from_str(cr).unwrap();
        let role = HdfsRole::DataNode;
        let rr: ResourceRequirements = role
            .merged_config(&hdfs, "default")
            .unwrap()
            .data_node_resources()
            .unwrap()
            .into();

        let expected = ResourceRequirements {
            requests: Some(
                [
                    ("memory".to_string(), Quantity("64Mi".to_string())),
                    ("cpu".to_string(), Quantity("250m".to_string())),
                ]
                .into(),
            ),
            limits: Some(
                [
                    ("memory".to_string(), Quantity("64Mi".to_string())),
                    ("cpu".to_string(), Quantity("500m".to_string())),
                ]
                .into(),
            ),
            ..ResourceRequirements::default()
        };
        assert_eq!(expected, rr);
    }
}<|MERGE_RESOLUTION|>--- conflicted
+++ resolved
@@ -92,9 +92,41 @@
     pub vector_aggregator_config_map_name: Option<String>,
     /// Name of the ZooKeeper discovery config map.
     pub zookeeper_config_map_name: String,
-<<<<<<< HEAD
+    /// In the future this setting will control, which ListenerClass <https://docs.stackable.tech/home/stable/listener-operator/listenerclass.html>
+    /// will be used to expose the service.
+    /// Currently only a subset of the ListenerClasses are supported by choosing the type of the created Services
+    /// by looking at the ListenerClass name specified,
+    /// In a future release support for custom ListenerClasses will be introduced without a breaking change:
+    ///
+    /// * cluster-internal: Use a ClusterIP service
+    ///
+    /// * external-unstable: Use a NodePort service
+    #[serde(default)]
+    pub listener_class: CurrentlySupportedListenerClasses,
     /// Configuration to set up a cluster secured using Kerberos.
     pub kerberos: Option<KerberosConfig>,
+}
+
+// TODO: Temporary solution until listener-operator is finished
+#[derive(
+    Clone, Debug, Default, Display, Deserialize, Eq, Hash, JsonSchema, PartialEq, Serialize,
+)]
+#[serde(rename_all = "PascalCase")]
+pub enum CurrentlySupportedListenerClasses {
+    #[default]
+    #[serde(rename = "cluster-internal")]
+    ClusterInternal,
+    #[serde(rename = "external-unstable")]
+    ExternalUnstable,
+}
+
+impl CurrentlySupportedListenerClasses {
+    pub fn k8s_service_type(&self) -> String {
+        match self {
+            CurrentlySupportedListenerClasses::ClusterInternal => "ClusterIP".to_string(),
+            CurrentlySupportedListenerClasses::ExternalUnstable => "NodePort".to_string(),
+        }
+    }
 }
 
 #[derive(Clone, Debug, Deserialize, Eq, Hash, JsonSchema, PartialEq, Serialize)]
@@ -153,41 +185,6 @@
     /// Sets `hadoop.rpc.protection` to `privacy`, `hadoop.data.transfer.protection` to `privacy` and `dfs.encrypt.data.transfer` to `true`.
     #[default]
     Privacy,
-=======
-    /// In the future this setting will control, which ListenerClass <https://docs.stackable.tech/home/stable/listener-operator/listenerclass.html>
-    /// will be used to expose the service.
-    /// Currently only a subset of the ListenerClasses are supported by choosing the type of the created Services
-    /// by looking at the ListenerClass name specified,
-    /// In a future release support for custom ListenerClasses will be introduced without a breaking change:
-    ///
-    /// * cluster-internal: Use a ClusterIP service
-    ///
-    /// * external-unstable: Use a NodePort service
-    #[serde(default)]
-    pub listener_class: CurrentlySupportedListenerClasses,
-}
-
-// TODO: Temporary solution until listener-operator is finished
-#[derive(
-    Clone, Debug, Default, Display, Deserialize, Eq, Hash, JsonSchema, PartialEq, Serialize,
-)]
-#[serde(rename_all = "PascalCase")]
-pub enum CurrentlySupportedListenerClasses {
-    #[default]
-    #[serde(rename = "cluster-internal")]
-    ClusterInternal,
-    #[serde(rename = "external-unstable")]
-    ExternalUnstable,
-}
-
-impl CurrentlySupportedListenerClasses {
-    pub fn k8s_service_type(&self) -> String {
-        match self {
-            CurrentlySupportedListenerClasses::ClusterInternal => "ClusterIP".to_string(),
-            CurrentlySupportedListenerClasses::ExternalUnstable => "NodePort".to_string(),
-        }
-    }
->>>>>>> f8c4b04b
 }
 
 /// This is a shared trait for all role/role-group config structs to avoid duplication
