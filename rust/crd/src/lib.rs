--- conflicted
+++ resolved
@@ -353,23 +353,6 @@
                     .config
                     .clone();
 
-<<<<<<< HEAD
-=======
-                if let Some(RoleGroup {
-                    selector: Some(selector),
-                    ..
-                }) = role.role_groups.get(role_group)
-                {
-                    // Migrate old `selector` attribute, see ADR 26 affinities.
-                    // TODO Can be removed after support for the old `selector` field is dropped.
-                    #[allow(deprecated)]
-                    role_group_config
-                        .common
-                        .affinity
-                        .add_legacy_selector(selector);
-                }
-
->>>>>>> 4b47b2c3
                 role_config.merge(&default_config);
                 role_group_config.merge(&role_config);
                 Ok(AnyNodeConfig::NameNode(
@@ -398,23 +381,6 @@
                     .config
                     .clone();
 
-<<<<<<< HEAD
-=======
-                if let Some(RoleGroup {
-                    selector: Some(selector),
-                    ..
-                }) = role.role_groups.get(role_group)
-                {
-                    // Migrate old `selector` attribute, see ADR 26 affinities.
-                    // TODO Can be removed after support for the old `selector` field is dropped.
-                    #[allow(deprecated)]
-                    role_group_config
-                        .common
-                        .affinity
-                        .add_legacy_selector(selector);
-                }
-
->>>>>>> 4b47b2c3
                 role_config.merge(&default_config);
                 role_group_config.merge(&role_config);
                 Ok(AnyNodeConfig::DataNode(
@@ -444,23 +410,6 @@
                     .config
                     .clone();
 
-<<<<<<< HEAD
-=======
-                if let Some(RoleGroup {
-                    selector: Some(selector),
-                    ..
-                }) = role.role_groups.get(role_group)
-                {
-                    // Migrate old `selector` attribute, see ADR 26 affinities.
-                    // TODO Can be removed after support for the old `selector` field is dropped.
-                    #[allow(deprecated)]
-                    role_group_config
-                        .common
-                        .affinity
-                        .add_legacy_selector(selector);
-                }
-
->>>>>>> 4b47b2c3
                 role_config.merge(&default_config);
                 role_group_config.merge(&role_config);
                 Ok(AnyNodeConfig::JournalNode(
