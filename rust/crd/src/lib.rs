--- conflicted
+++ resolved
@@ -155,35 +155,24 @@
     #[serde(default = "default_dfs_replication_factor")]
     pub dfs_replication: u8,
 
-<<<<<<< HEAD
-    /// Name of the Vector aggregator discovery ConfigMap.
-=======
     /// Name of the Vector aggregator [discovery ConfigMap](DOCS_BASE_URL_PLACEHOLDER/concepts/service_discovery).
->>>>>>> add411f5
     /// It must contain the key `ADDRESS` with the address of the Vector aggregator.
     /// Follow the [logging tutorial](DOCS_BASE_URL_PLACEHOLDER/tutorials/logging-vector-aggregator)
     /// to learn how to configure log aggregation with Vector.
     #[serde(skip_serializing_if = "Option::is_none")]
     pub vector_aggregator_config_map_name: Option<String>,
 
-<<<<<<< HEAD
-    /// Name of the ZooKeeper discovery config map.
+    /// Name of the [discovery ConfigMap](DOCS_BASE_URL_PLACEHOLDER/concepts/service_discovery)
+    /// for a ZooKeeper cluster.
     pub zookeeper_config_map_name: String,
 
-    /// This field controls which type of Service the Operator creates for this HdfsCluster:
-    ///
-    /// * cluster-internal: Use a ClusterIP service
-    ///
-    /// * external-unstable: Use a NodePort service
-    ///
-    /// This is a temporary solution with the goal to keep yaml manifests forward compatible.
-    /// In the future, this setting will control which ListenerClass <https://docs.stackable.tech/home/stable/listener-operator/listenerclass.html>
-    /// will be used to expose the service, and ListenerClass names will stay the same, allowing for a non-breaking change.
+    /// Settings related to user [authentication](DOCS_BASE_URL_PLACEHOLDER/usage-guide/security).
+    pub authentication: Option<AuthenticationConfig>,
+
+    // Scheduled for removal in v1alpha2, see https://github.com/stackabletech/issues/issues/504
+    /// Deprecated, please use `.spec.nameNodes.config.listenerClass` and `.spec.dataNodes.config.listenerClass` instead.
     #[serde(default)]
-    pub listener_class: CurrentlySupportedListenerClasses,
-
-    /// Configuration to set up a cluster secured using Kerberos.
-    pub authentication: Option<AuthenticationConfig>,
+    pub listener_class: DeprecatedClusterListenerClass,
 
     /// Configuration to control HDFS topology (rack) awareness feature
     pub rack_awareness: Option<Vec<TopologyLabel>>,
@@ -210,19 +199,6 @@
     #[default]
     Node,
     Pod,
-=======
-    /// Name of the [discovery ConfigMap](DOCS_BASE_URL_PLACEHOLDER/concepts/service_discovery)
-    /// for a ZooKeeper cluster.
-    pub zookeeper_config_map_name: String,
-
-    /// Settings related to user [authentication](DOCS_BASE_URL_PLACEHOLDER/usage-guide/security).
-    pub authentication: Option<AuthenticationConfig>,
-
-    // Scheduled for removal in v1alpha2, see https://github.com/stackabletech/issues/issues/504
-    /// Deprecated, please use `.spec.nameNodes.config.listenerClass` and `.spec.dataNodes.config.listenerClass` instead.
-    #[serde(default)]
-    pub listener_class: DeprecatedClusterListenerClass,
->>>>>>> add411f5
 }
 
 fn default_dfs_replication_factor() -> u8 {
