--- conflicted
+++ resolved
@@ -26,15 +26,10 @@
         fragment::{Fragment, ValidationError},
         merge::Merge,
     },
-<<<<<<< HEAD
-    k8s_openapi::{api::core::v1::PodTemplateSpec, apimachinery::pkg::api::resource::Quantity},
-=======
     k8s_openapi::{
-        api::core::v1::Pod,
-        api::core::v1::PodTemplateSpec,
-        apimachinery::pkg::{api::resource::Quantity, apis::meta::v1::LabelSelector},
+        api::core::v1::{Pod, PodTemplateSpec},
+        apimachinery::pkg::api::resource::Quantity,
     },
->>>>>>> 0051bc7b
     kube::{runtime::reflector::ObjectRef, CustomResource, ResourceExt},
     kvp::{LabelError, Labels},
     product_config_utils::{ConfigError, Configuration},
@@ -71,44 +66,38 @@
 pub enum Error {
     #[snafu(display("object has no associated namespace"))]
     NoNamespace,
-<<<<<<< HEAD
-
-    #[snafu(display("Missing node role [{role}]"))]
-    MissingRole { role: String },
-
-    #[snafu(display("Missing role group [{role_group}] for role [{role}]"))]
-=======
+
     #[snafu(display("missing node role {role:?}"))]
     MissingRole { role: String },
+
     #[snafu(display("missing role group {role_group:?} for role {role:?}"))]
->>>>>>> 0051bc7b
     MissingRoleGroup { role: String, role_group: String },
 
     #[snafu(display("fragment validation failure"))]
     FragmentValidationFailure { source: ValidationError },
-<<<<<<< HEAD
-
-    #[snafu(display("failed to build role-group selector label"))]
-    BuildRoleGroupSelectorLabel { source: LabelError },
-=======
+
     #[snafu(display("unable to get {listener} (for {pod})"))]
     GetPodListener {
         source: stackable_operator::error::Error,
         listener: ObjectRef<Listener>,
         pod: ObjectRef<Pod>,
     },
+
     #[snafu(display("{listener} (for {pod}) has no address"))]
     PodListenerHasNoAddress {
         listener: ObjectRef<Listener>,
         pod: ObjectRef<Pod>,
     },
+
     #[snafu(display("port {port} ({port_name:?}) is out of bounds, must be within {range:?}", range = 0..=u16::MAX))]
     PortOutOfBounds {
         source: TryFromIntError,
         port_name: String,
         port: i32,
     },
->>>>>>> 0051bc7b
+
+    #[snafu(display("failed to build role-group selector label"))]
+    BuildRoleGroupSelectorLabel { source: LabelError },
 }
 
 /// An HDFS cluster stacklet. This resource is managed by the Stackable operator for Apache Hadoop HDFS.
@@ -498,22 +487,7 @@
             .parse_insert(("group", rolegroup_ref.role_group.deref()))
             .context(BuildRoleGroupSelectorLabelSnafu)?;
 
-<<<<<<< HEAD
-        if self.spec.cluster_config.listener_class
-            == CurrentlySupportedListenerClasses::ExternalUnstable
-        {
-            // TODO: in a production environment, probably not all roles need to be exposed with one NodePort per Pod but it's
-            // useful for development purposes.
-
-            group_labels
-                .parse_insert((LABEL_ENABLE, "true"))
-                .context(BuildRoleGroupSelectorLabelSnafu)?;
-        }
-
         Ok(group_labels)
-=======
-        group_labels
->>>>>>> 0051bc7b
     }
 
     /// Get a reference to the namenode [`RoleGroup`] struct if it exists.
