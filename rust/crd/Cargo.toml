--- conflicted
+++ resolved
@@ -9,17 +9,6 @@
 publish = false
 
 [dependencies]
-<<<<<<< HEAD
-stackable-operator = { git = "https://github.com/stackabletech/operator-rs.git", tag = "0.41.0" }
-
-semver = "1.0"
-serde = { version = "1.0", features = ["derive"] }
-serde_json = "1.0"
-snafu = "0.7"
-strum = { version = "0.24", features = ["derive"] }
-tracing = "0.1"
-futures = "0.3.30"
-=======
 semver.workspace = true
 serde.workspace = true
 serde_json.workspace = true
@@ -28,7 +17,7 @@
 product-config.workspace = true
 strum.workspace = true
 tracing.workspace = true
->>>>>>> 78252a37
+futures.workspace = true
 
 [dev-dependencies]
 serde_yaml.workspace = true
