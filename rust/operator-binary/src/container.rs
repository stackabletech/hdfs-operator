//! This module configures required HDFS containers and their volumes.
//!
//! ## Features
//!
//! - Create all required main, side and init containers for Namenodes, Datanodes and Journalnodes
//! - Adds required volumes and volume mounts
//! - Set required env variables
//! - Build container commands and args
//! - Set resources
//! - Add tcp probes and container ports (to the main containers)
//!
use crate::product_logging::{
    FORMAT_NAMENODES_LOG4J_CONFIG_FILE, FORMAT_ZOOKEEPER_LOG4J_CONFIG_FILE, HDFS_LOG4J_CONFIG_FILE,
    MAX_FORMAT_NAMENODE_LOG_FILE_SIZE, MAX_FORMAT_ZOOKEEPER_LOG_FILE_SIZE, MAX_HDFS_LOG_FILE_SIZE,
    MAX_WAIT_NAMENODES_LOG_FILE_SIZE, MAX_ZKFC_LOG_FILE_SIZE, STACKABLE_LOG_DIR,
    WAIT_FOR_NAMENODES_LOG4J_CONFIG_FILE, ZKFC_LOG4J_CONFIG_FILE,
};

use indoc::formatdoc;
use snafu::{OptionExt, ResultExt, Snafu};
use stackable_hdfs_crd::{
    constants::{
        DATANODE_ROOT_DATA_DIR_PREFIX, DEFAULT_DATA_NODE_METRICS_PORT,
        DEFAULT_JOURNAL_NODE_METRICS_PORT, DEFAULT_NAME_NODE_METRICS_PORT,
        JVM_SECURITY_PROPERTIES_FILE, LISTENER_VOLUME_DIR, LISTENER_VOLUME_NAME, LOG4J_PROPERTIES,
        NAMENODE_ROOT_DATA_DIR, SERVICE_PORT_NAME_IPC, SERVICE_PORT_NAME_RPC,
        STACKABLE_ROOT_DATA_DIR,
    },
    storage::DataNodeStorageConfig,
    AnyNodeConfig, DataNodeContainer, HdfsCluster, HdfsPodRef, HdfsRole, LoggingExt as _,
    NameNodeContainer,
};
use stackable_operator::{
    builder::{
        resources::ResourceRequirementsBuilder, ContainerBuilder, PodBuilder,
        SecretOperatorVolumeSourceBuilder, VolumeBuilder, VolumeMountBuilder,
    },
    commons::product_image_selection::ResolvedProductImage,
    k8s_openapi::{
        api::core::v1::{
            ConfigMapKeySelector, ConfigMapVolumeSource, Container, ContainerPort,
            EmptyDirVolumeSource, EnvVar, EnvVarSource, ObjectFieldSelector, PersistentVolumeClaim,
            Probe, ResourceRequirements, TCPSocketAction, Volume, VolumeMount,
        },
        apimachinery::pkg::util::intstr::IntOrString,
    },
    kube::{core::ObjectMeta, ResourceExt},
    memory::{BinaryMultiple, MemoryQuantity},
    product_logging::{
        self,
        spec::{
            ConfigMapLogConfig, ContainerLogConfig, ContainerLogConfigChoice,
            CustomContainerLogConfig,
        },
    },
};
use stackable_operator::{
    builder::{ListenerOperatorVolumeSourceBuilder, ListenerReference, SecretFormat},
    product_logging::framework::{
        create_vector_shutdown_file_command, remove_vector_shutdown_file_command,
    },
    utils::COMMON_BASH_TRAP_FUNCTIONS,
};
use std::{collections::BTreeMap, str::FromStr};
use strum::{Display, EnumDiscriminants, IntoStaticStr};

pub(crate) const TLS_STORE_DIR: &str = "/stackable/tls";
pub(crate) const TLS_STORE_VOLUME_NAME: &str = "tls";
pub(crate) const TLS_STORE_PASSWORD: &str = "changeit";

#[derive(Snafu, Debug, EnumDiscriminants)]
#[strum_discriminants(derive(IntoStaticStr))]
pub enum Error {
    #[snafu(display("object has no namespace"))]
    ObjectHasNoNamespace,
    #[snafu(display("Invalid java heap config for [{role}]"))]
    InvalidJavaHeapConfig {
        source: stackable_operator::error::Error,
        role: String,
    },
    #[snafu(display("Could not determine any ContainerConfig actions for [{container_name}]. Container not recognized."))]
    UnrecognizedContainerName { container_name: String },
    #[snafu(display("Invalid container name [{name}]"))]
    InvalidContainerName {
        source: stackable_operator::error::Error,
        name: String,
    },
}

/// ContainerConfig contains information to create all main, side and init containers for
/// the HDFS cluster.
#[derive(Display)]
pub enum ContainerConfig {
    Hdfs {
        /// HDFS role (name-, data-, journal-node) which will be the container_name.
        role: HdfsRole,
        /// The container name derived from the provided role.
        container_name: String,
        /// Volume mounts for config and logging.
        volume_mounts: ContainerVolumeDirs,
        /// Readiness and liveness probe service port name.
        tcp_socket_action_port_name: &'static str,
        /// The JMX Exporter metrics port.
        metrics_port: u16,
    },
    Zkfc {
        /// The provided custom container name.
        container_name: String,
        /// Volume mounts for config and logging.
        volume_mounts: ContainerVolumeDirs,
    },
    FormatNameNodes {
        /// The provided custom container name.
        container_name: String,
        /// Volume mounts for config and logging.
        volume_mounts: ContainerVolumeDirs,
    },
    FormatZooKeeper {
        /// The provided custom container name.
        container_name: String,
        /// Volume mounts for config and logging.
        volume_mounts: ContainerVolumeDirs,
    },
    WaitForNameNodes {
        /// The provided custom container name.
        container_name: String,
        /// Volume mounts for config and logging.
        volume_mounts: ContainerVolumeDirs,
    },
}

impl ContainerConfig {
    // volumes
    pub const STACKABLE_LOG_VOLUME_MOUNT_NAME: &'static str = "log";
    pub const DATA_VOLUME_MOUNT_NAME: &'static str = "data";
    pub const HDFS_CONFIG_VOLUME_MOUNT_NAME: &'static str = "hdfs-config";

    const HDFS_LOG_VOLUME_MOUNT_NAME: &'static str = "hdfs-log-config";
    const ZKFC_CONFIG_VOLUME_MOUNT_NAME: &'static str = "zkfc-config";
    const ZKFC_LOG_VOLUME_MOUNT_NAME: &'static str = "zkfc-log-config";
    const FORMAT_NAMENODES_CONFIG_VOLUME_MOUNT_NAME: &'static str = "format-namenodes-config";
    const FORMAT_NAMENODES_LOG_VOLUME_MOUNT_NAME: &'static str = "format-namenodes-log-config";
    const FORMAT_ZOOKEEPER_CONFIG_VOLUME_MOUNT_NAME: &'static str = "format-zookeeper-config";
    const FORMAT_ZOOKEEPER_LOG_VOLUME_MOUNT_NAME: &'static str = "format-zookeeper-log-config";
    const WAIT_FOR_NAMENODES_CONFIG_VOLUME_MOUNT_NAME: &'static str = "wait-for-namenodes-config";
    const WAIT_FOR_NAMENODES_LOG_VOLUME_MOUNT_NAME: &'static str = "wait-for-namenodes-log-config";

    const JVM_HEAP_FACTOR: f32 = 0.8;
    const HADOOP_HOME: &'static str = "/stackable/hadoop";

    /// Add all main, side and init containers as well as required volumes to the pod builder.
    #[allow(clippy::too_many_arguments)]
    pub fn add_containers_and_volumes(
        pb: &mut PodBuilder,
        hdfs: &HdfsCluster,
        role: &HdfsRole,
        resolved_product_image: &ResolvedProductImage,
        merged_config: &AnyNodeConfig,
        env_overrides: Option<&BTreeMap<String, String>>,
        zk_config_map_name: &str,
        object_name: &str,
        namenode_podrefs: &[HdfsPodRef],
    ) -> Result<(), Error> {
        // HDFS main container
        let main_container_config = Self::from(role.clone());
        pb.add_volumes(main_container_config.volumes(merged_config, object_name));
        pb.add_container(main_container_config.main_container(
            hdfs,
            role,
            resolved_product_image,
            zk_config_map_name,
            env_overrides,
            merged_config,
        )?);

        // Vector side container
        if merged_config.vector_logging_enabled() {
            pb.add_container(product_logging::framework::vector_container(
                resolved_product_image,
                ContainerConfig::HDFS_CONFIG_VOLUME_MOUNT_NAME,
                ContainerConfig::STACKABLE_LOG_VOLUME_MOUNT_NAME,
                Some(&merged_config.vector_logging()),
                ResourceRequirementsBuilder::new()
                    .with_cpu_request("250m")
                    .with_cpu_limit("500m")
                    .with_memory_request("128Mi")
                    .with_memory_limit("128Mi")
                    .build(),
            ));
        }

        if let Some(authentication_config) = hdfs.authentication_config() {
            pb.add_volume(
                VolumeBuilder::new(TLS_STORE_VOLUME_NAME)
                    .ephemeral(
                        SecretOperatorVolumeSourceBuilder::new(
                            &authentication_config.tls_secret_class,
                        )
                        .with_pod_scope()
                        .with_node_scope()
                        .with_format(SecretFormat::TlsPkcs12)
                        .with_tls_pkcs12_password(TLS_STORE_PASSWORD)
                        .build(),
                    )
                    .build(),
            );

            pb.add_volume(
                VolumeBuilder::new("kerberos")
                    .ephemeral(
                        SecretOperatorVolumeSourceBuilder::new(
                            &authentication_config.kerberos.secret_class,
                        )
                        .with_service_scope(hdfs.name_any())
                        .with_kerberos_service_name(role.kerberos_service_name())
                        .with_kerberos_service_name("HTTP")
                        .build(),
                    )
                    .build(),
            );
        }

        // role specific pod settings configured here
        match role {
            HdfsRole::NameNode => {
                // Zookeeper fail over container
                let zkfc_container_config = Self::try_from(NameNodeContainer::Zkfc.to_string())?;
                pb.add_volumes(zkfc_container_config.volumes(merged_config, object_name));
                pb.add_container(zkfc_container_config.main_container(
                    hdfs,
                    role,
                    resolved_product_image,
                    zk_config_map_name,
                    env_overrides,
                    merged_config,
                )?);

                // Format namenode init container
                let format_namenodes_container_config =
                    Self::try_from(NameNodeContainer::FormatNameNodes.to_string())?;
                pb.add_volumes(
                    format_namenodes_container_config.volumes(merged_config, object_name),
                );
                pb.add_init_container(format_namenodes_container_config.init_container(
                    hdfs,
                    role,
                    resolved_product_image,
                    zk_config_map_name,
                    env_overrides,
                    namenode_podrefs,
                    merged_config,
                )?);

                // Format ZooKeeper init container
                let format_zookeeper_container_config =
                    Self::try_from(NameNodeContainer::FormatZooKeeper.to_string())?;
                pb.add_volumes(
                    format_zookeeper_container_config.volumes(merged_config, object_name),
                );
                pb.add_init_container(format_zookeeper_container_config.init_container(
                    hdfs,
                    role,
                    resolved_product_image,
                    zk_config_map_name,
                    env_overrides,
                    namenode_podrefs,
                    merged_config,
                )?);
            }
            HdfsRole::DataNode => {
                // Wait for namenode init container
                let wait_for_namenodes_container_config =
                    Self::try_from(DataNodeContainer::WaitForNameNodes.to_string())?;
                pb.add_volumes(
                    wait_for_namenodes_container_config.volumes(merged_config, object_name),
                );
                pb.add_init_container(wait_for_namenodes_container_config.init_container(
                    hdfs,
                    role,
                    resolved_product_image,
                    zk_config_map_name,
                    env_overrides,
                    namenode_podrefs,
                    merged_config,
                )?);
            }
            HdfsRole::JournalNode => {}
        }

        Ok(())
    }

<<<<<<< HEAD
    pub fn volume_claim_templates(
        role: &HdfsRole,
        merged_config: &(dyn MergedConfig + Send + 'static),
    ) -> Vec<PersistentVolumeClaim> {
        match role {
            HdfsRole::NameNode => [
                merged_config.name_node_resources().map(|r| {
                    r.storage.data.build_pvc(
                        ContainerConfig::DATA_VOLUME_MOUNT_NAME,
                        Some(vec!["ReadWriteOnce"]),
                    )
                }),
                merged_config.listener_class().map(|listener_class| {
                    let listener = ListenerOperatorVolumeSourceBuilder::new(
                        &ListenerReference::ListenerClass(listener_class.to_string()),
                    )
                    .build()
                    .volume_claim_template
                    .unwrap();
                    PersistentVolumeClaim {
                        metadata: ObjectMeta {
                            name: Some(LISTENER_VOLUME_NAME.to_string()),
                            ..listener.metadata.unwrap()
                        },
                        spec: Some(listener.spec),
                        ..Default::default()
                    }
                }),
            ]
            .into_iter()
            .flatten()
            .collect(),
            HdfsRole::JournalNode => merged_config
                .journal_node_resources()
                .map(|r| {
                    r.storage.data.build_pvc(
                        ContainerConfig::DATA_VOLUME_MOUNT_NAME,
                        Some(vec!["ReadWriteOnce"]),
                    )
                })
                .into_iter()
                .collect(),
            HdfsRole::DataNode => merged_config
                .data_node_resources()
                .map(|r| r.storage)
                .map(|storage| DataNodeStorageConfig { pvcs: storage }.build_pvcs())
                .unwrap_or_default(),
=======
    pub fn volume_claim_templates(merged_config: &AnyNodeConfig) -> Vec<PersistentVolumeClaim> {
        match merged_config {
            AnyNodeConfig::NameNode(node) => vec![node.resources.storage.data.build_pvc(
                ContainerConfig::DATA_VOLUME_MOUNT_NAME,
                Some(vec!["ReadWriteOnce"]),
            )],
            AnyNodeConfig::JournalNode(node) => vec![node.resources.storage.data.build_pvc(
                ContainerConfig::DATA_VOLUME_MOUNT_NAME,
                Some(vec!["ReadWriteOnce"]),
            )],
            AnyNodeConfig::DataNode(node) => DataNodeStorageConfig {
                pvcs: node.resources.storage.clone(),
            }
            .build_pvcs(),
>>>>>>> 4b47b2c3
        }
    }

    /// Creates the main/side containers for:
    /// - Namenode main process
    /// - Namenode ZooKeeper fail over controller (ZKFC)
    /// - Datanode main process
    /// - Journalnode main process
    fn main_container(
        &self,
        hdfs: &HdfsCluster,
        role: &HdfsRole,
        resolved_product_image: &ResolvedProductImage,
        zookeeper_config_map_name: &str,
        env_overrides: Option<&BTreeMap<String, String>>,
        merged_config: &AnyNodeConfig,
    ) -> Result<Container, Error> {
        let mut cb =
            ContainerBuilder::new(self.name()).with_context(|_| InvalidContainerNameSnafu {
                name: self.name().to_string(),
            })?;

        let resources = self.resources(merged_config);

        cb.image_from_product_image(resolved_product_image)
            .command(Self::command())
            .args(self.args(hdfs, role, merged_config, &[])?)
            .add_env_vars(self.env(
                hdfs,
                zookeeper_config_map_name,
                env_overrides,
                resources.as_ref(),
            ))
            .add_volume_mounts(self.volume_mounts(hdfs, merged_config))
            .add_container_ports(self.container_ports(hdfs));

        if let Some(resources) = resources {
            cb.resources(resources);
        }

        if let Some(probe) = self.tcp_socket_action_probe(10, 10) {
            cb.readiness_probe(probe.clone());
            cb.liveness_probe(probe);
        }

        Ok(cb.build())
    }

    /// Creates respective init containers for:
    /// - Namenode (format-namenodes, format-zookeeper)
    /// - Datanode (wait-for-namenodes)
    #[allow(clippy::too_many_arguments)]
    fn init_container(
        &self,
        hdfs: &HdfsCluster,
        role: &HdfsRole,
        resolved_product_image: &ResolvedProductImage,
        zookeeper_config_map_name: &str,
        env_overrides: Option<&BTreeMap<String, String>>,
        namenode_podrefs: &[HdfsPodRef],
        merged_config: &AnyNodeConfig,
    ) -> Result<Container, Error> {
        let mut cb = ContainerBuilder::new(self.name())
            .with_context(|_| InvalidContainerNameSnafu { name: self.name() })?;

        cb.image_from_product_image(resolved_product_image)
            .command(Self::command())
            .args(self.args(hdfs, role, merged_config, namenode_podrefs)?)
            .add_env_vars(self.env(hdfs, zookeeper_config_map_name, env_overrides, None))
            .add_volume_mounts(self.volume_mounts(hdfs, merged_config));

        // We use the main app container resources here in contrast to several operators (which use
        // hardcoded resources) due to the different code structure.
        // Going forward this should be replaced by calculating init container resources in the pod builder.
        if let Some(resources) = self.resources(merged_config) {
            cb.resources(resources);
        }

        Ok(cb.build())
    }

    /// Return the container name.
    fn name(&self) -> &str {
        match &self {
            ContainerConfig::Hdfs { container_name, .. } => container_name.as_str(),
            ContainerConfig::Zkfc { container_name, .. } => container_name.as_str(),
            ContainerConfig::FormatNameNodes { container_name, .. } => container_name.as_str(),
            ContainerConfig::FormatZooKeeper { container_name, .. } => container_name.as_str(),
            ContainerConfig::WaitForNameNodes { container_name, .. } => container_name.as_str(),
        }
    }

    /// Return volume mount directories depending on the container.
    fn volume_mount_dirs(&self) -> &ContainerVolumeDirs {
        match &self {
            ContainerConfig::Hdfs { volume_mounts, .. } => volume_mounts,
            ContainerConfig::Zkfc { volume_mounts, .. } => volume_mounts,
            ContainerConfig::FormatNameNodes { volume_mounts, .. } => volume_mounts,
            ContainerConfig::FormatZooKeeper { volume_mounts, .. } => volume_mounts,
            ContainerConfig::WaitForNameNodes { volume_mounts, .. } => volume_mounts,
        }
    }

    /// Returns the container command.
    fn command() -> Vec<String> {
        vec![
            "/bin/bash".to_string(),
            "-x".to_string(),
            "-euo".to_string(),
            "pipefail".to_string(),
            "-c".to_string(),
        ]
    }

    /// Returns the container command arguments.
    fn args(
        &self,
        hdfs: &HdfsCluster,
        role: &HdfsRole,
        merged_config: &AnyNodeConfig,
        namenode_podrefs: &[HdfsPodRef],
    ) -> Result<Vec<String>, Error> {
        let mut args = String::new();
        args.push_str(&self.create_config_directory_cmd());
        args.push_str(&self.copy_config_xml_cmd());

        // This env var is required for reading the core-site.xml
        if hdfs.has_kerberos_enabled() {
            args.push_str(&Self::export_kerberos_real_env_var_command());
        }

        match self {
            ContainerConfig::Hdfs { role, .. } => {
                args.push_str(&self.copy_log4j_properties_cmd(
                    HDFS_LOG4J_CONFIG_FILE,
                    &merged_config.hdfs_logging(),
                ));

                args.push_str(&format!(
                    r#"\
{COMMON_BASH_TRAP_FUNCTIONS}
{remove_vector_shutdown_file_command}
prepare_signal_handlers
if [[ -d {LISTENER_VOLUME_DIR} ]]; then
    export POD_ADDRESS=$(cat {LISTENER_VOLUME_DIR}/default-address/address)
    for i in {LISTENER_VOLUME_DIR}/default-address/ports/*; do
        export $(basename $i | tr a-z A-Z)_PORT="$(cat $i)"
    done
fi
{hadoop_home}/bin/hdfs {role} &
wait_for_termination $!
{create_vector_shutdown_file_command}
"#,
                    hadoop_home = Self::HADOOP_HOME,
                    remove_vector_shutdown_file_command =
                        remove_vector_shutdown_file_command(STACKABLE_LOG_DIR),
                    create_vector_shutdown_file_command =
                        create_vector_shutdown_file_command(STACKABLE_LOG_DIR),
                ));
            }
            ContainerConfig::Zkfc { .. } => {
                if let Some(container_config) = merged_config
                    .as_namenode()
                    .map(|node| node.logging.for_container(&NameNodeContainer::Zkfc))
                {
                    args.push_str(
                        &self.copy_log4j_properties_cmd(ZKFC_LOG4J_CONFIG_FILE, &container_config),
                    );
                }
                args.push_str(&format!(
                    "{hadoop_home}/bin/hdfs zkfc\n",
                    hadoop_home = Self::HADOOP_HOME
                ));
            }
            ContainerConfig::FormatNameNodes { .. } => {
                if let Some(container_config) = merged_config.as_namenode().map(|node| {
                    node.logging
                        .for_container(&NameNodeContainer::FormatNameNodes)
                }) {
                    args.push_str(&self.copy_log4j_properties_cmd(
                        FORMAT_NAMENODES_LOG4J_CONFIG_FILE,
                        &container_config,
                    ));
                }
                // First step we check for active namenodes. This step should return an active namenode
                // for e.g. scaling. It may fail if the active namenode is restarted and the standby
                // namenode takes over.
                // This is why in the second part we check if the node is formatted already via
                // $NAMENODE_DIR/current/VERSION. Then we don't do anything.
                // If there is no active namenode, the current pod is not formatted we format as
                // active namenode. Otherwise as standby node.
                if hdfs.has_kerberos_enabled() {
                    args.push_str(&Self::get_kerberos_ticket(hdfs, role)?);
                }
                args.push_str(&formatdoc!(
                    r###"
                    echo "Start formatting namenode $POD_NAME. Checking for active namenodes:"
                    for namenode_id in {pod_names}
                    do
                      echo -n "Checking pod $namenode_id... "
                      {get_service_state_command}
                      if [ "$SERVICE_STATE" == "active" ]
                      then
                        ACTIVE_NAMENODE=$namenode_id
                        echo "active"
                        break
                      fi
                      echo ""
                    done

                    if [ ! -f "{NAMENODE_ROOT_DATA_DIR}/current/VERSION" ]
                    then
                      if [ -z ${{ACTIVE_NAMENODE+x}} ]
                      then
                        echo "Create pod $POD_NAME as active namenode."
                        {hadoop_home}/bin/hdfs namenode -format -noninteractive
                      else
                        echo "Create pod $POD_NAME as standby namenode."
                        {hadoop_home}/bin/hdfs namenode -bootstrapStandby -nonInteractive
                      fi
                    else
                      cat "{NAMENODE_ROOT_DATA_DIR}/current/VERSION"
                      echo "Pod $POD_NAME already formatted. Skipping..."
                    fi
                    "###,
                    get_service_state_command = Self::get_namenode_service_state_command(),
                    hadoop_home = Self::HADOOP_HOME,
                    pod_names = namenode_podrefs
                        .iter()
                        .map(|pod_ref| pod_ref.pod_name.as_ref())
                        .collect::<Vec<&str>>()
                        .join(" "),
                ));
            }
            ContainerConfig::FormatZooKeeper { .. } => {
                if let Some(container_config) = merged_config.as_namenode().map(|node| {
                    node.logging
                        .for_container(&NameNodeContainer::FormatZooKeeper)
                }) {
                    args.push_str(&self.copy_log4j_properties_cmd(
                        FORMAT_ZOOKEEPER_LOG4J_CONFIG_FILE,
                        &container_config,
                    ));
                }
                args.push_str(&formatdoc!(
                    r###"
                    echo "Attempt to format ZooKeeper..."
                    if [[ "0" -eq "$(echo $POD_NAME | sed -e 's/.*-//')" ]] ; then
                      set +e
                      {hadoop_home}/bin/hdfs zkfc -formatZK -nonInteractive
                      EXITCODE=$?
                      set -e
                      if [[ $EXITCODE -eq 0 ]]; then
                        echo "Successfully formatted"
                      elif [[ $EXITCODE -eq 2 ]]; then
                        echo "ZNode already existed, did nothing"
                      else
                        echo "Zookeeper format failed with exit code $EXITCODE"
                        exit $EXITCODE
                      fi

                    else
                      echo "ZooKeeper already formatted!"
                    fi
                    "###,
                    hadoop_home = Self::HADOOP_HOME
                ));
            }
            ContainerConfig::WaitForNameNodes { .. } => {
                if let Some(container_config) = merged_config.as_datanode().map(|node| {
                    node.logging
                        .for_container(&DataNodeContainer::WaitForNameNodes)
                }) {
                    args.push_str(&self.copy_log4j_properties_cmd(
                        WAIT_FOR_NAMENODES_LOG4J_CONFIG_FILE,
                        &container_config,
                    ));
                }
                if hdfs.has_kerberos_enabled() {
                    args.push_str(&Self::get_kerberos_ticket(hdfs, role)?);
                }
                args.push_str(&formatdoc!(
                    r###"
                    echo "Waiting for namenodes to get ready:"
                    n=0
                    while [ ${{n}} -lt 12 ];
                    do
                      ALL_NODES_READY=true
                      for namenode_id in {pod_names}
                      do
                        echo -n "Checking pod $namenode_id... "
                        {get_service_state_command}
                        if [ "$SERVICE_STATE" = "active" ] || [ "$SERVICE_STATE" = "standby" ]
                        then
                          echo "$SERVICE_STATE"
                        else
                          echo "not ready"
                          ALL_NODES_READY=false
                        fi
                      done
                      if [ "$ALL_NODES_READY" == "true" ]
                      then
                        echo "All namenodes ready!"
                        break
                      fi
                      echo ""
                      n=$(( n  + 1))
                      sleep 5
                    done
                    "###,
                    get_service_state_command = Self::get_namenode_service_state_command(),
                    pod_names = namenode_podrefs
                        .iter()
                        .map(|pod_ref| pod_ref.pod_name.as_ref())
                        .collect::<Vec<&str>>()
                        .join(" ")
                ));
            }
        }
        Ok(vec![args])
    }

    // Command to export `KERBEROS_REALM` env var to default real from krb5.conf, e.g. `CLUSTER.LOCAL`
    fn export_kerberos_real_env_var_command() -> String {
        "export KERBEROS_REALM=$(grep -oP 'default_realm = \\K.*' /stackable/kerberos/krb5.conf)\n"
            .to_string()
    }

    /// Command to `kinit` a ticket using the principal created for the specified hdfs role
    /// Needs the KERBEROS_REALM env var, which will be written with `export_kerberos_real_env_var_command`
    /// Needs the POD_NAME env var to be present, which will be provided by the PodSpec
    fn get_kerberos_ticket(hdfs: &HdfsCluster, role: &HdfsRole) -> Result<String, Error> {
        let principal = format!(
            "{service_name}/{hdfs_name}.{namespace}.svc.cluster.local@${{KERBEROS_REALM}}",
            service_name = role.kerberos_service_name(),
            hdfs_name = hdfs.name_any(),
            namespace = hdfs.namespace().context(ObjectHasNoNamespaceSnafu)?,
        );
        Ok(formatdoc!(
            r###"
            echo "Getting ticket for {principal}" from /stackable/kerberos/keytab
            kinit "{principal}" -kt /stackable/kerberos/keytab
            "###,
        ))
    }

    fn get_namenode_service_state_command() -> String {
        formatdoc!(
            r###"
                  SERVICE_STATE=$({hadoop_home}/bin/hdfs haadmin -getServiceState $namenode_id | tail -n1 || true)"###,
            hadoop_home = Self::HADOOP_HOME,
        )
    }

    /// Returns the container env variables.
    fn env(
        &self,
        hdfs: &HdfsCluster,
        zookeeper_config_map_name: &str,
        env_overrides: Option<&BTreeMap<String, String>>,
        resources: Option<&ResourceRequirements>,
    ) -> Vec<EnvVar> {
        let mut env = Vec::new();

        env.extend(Self::shared_env_vars(
            self.volume_mount_dirs().final_config(),
            zookeeper_config_map_name,
        ));

        // For the main container we use specialized env variables for every role
        // (think of like HDFS_NAMENODE_OPTS or HDFS_DATANODE_OPTS)
        // We do so, so that users shelling into the hdfs Pods will not have problems
        // because the will read out the HADOOP_OPTS env var as well for the cli clients
        // (but *not* the HDFS_NAMENODE_OPTS env var)!
        // The hadoop opts contain a Prometheus metric emitter, which binds itself to a static port.
        // When the users tries to start a cli tool the port is already taken by the hdfs services,
        // so we don't want to stuff all the config into HADOOP_OPTS, but rather into the specialized env variables
        // See https://github.com/stackabletech/hdfs-operator/issues/138 for details
        if let ContainerConfig::Hdfs { role, .. } = self {
            env.push(EnvVar {
                name: role.hadoop_opts_env_var_for_role().to_string(),
                value: self.build_hadoop_opts(hdfs, resources).ok(),
                ..EnvVar::default()
            });
        }
        // Additionally, any other init or sidecar container must have access to the following settings.
        // As the Prometheus metric emitter is not part of this config it's safe to use for hdfs cli tools as well.
        // This will not only enable the init containers to work, but also the user to run e.g.
        // `bin/hdfs dfs -ls /` without getting `Caused by: java.lang.IllegalArgumentException: KrbException: Cannot locate default realm`
        // because the `-Djava.security.krb5.conf` setting is missing
        if hdfs.has_kerberos_enabled() {
            env.push(EnvVar {
                name: "HADOOP_OPTS".to_string(),
                value: Some("-Djava.security.krb5.conf=/stackable/kerberos/krb5.conf".to_string()),
                ..EnvVar::default()
            });

            env.push(EnvVar {
                name: "KRB5_CONFIG".to_string(),
                value: Some("/stackable/kerberos/krb5.conf".to_string()),
                ..EnvVar::default()
            });
            env.push(EnvVar {
                name: "KRB5_CLIENT_KTNAME".to_string(),
                value: Some("/stackable/kerberos/keytab".to_string()),
                ..EnvVar::default()
            });
        }

        // Overrides need to come last
        env.extend(Self::transform_env_overrides_to_env_vars(env_overrides));
        env
    }

    /// Returns the container resources.
    fn resources(&self, merged_config: &AnyNodeConfig) -> Option<ResourceRequirements> {
        match self {
            // Namenode sidecar containers
            ContainerConfig::Zkfc { .. } => Some(
                ResourceRequirementsBuilder::new()
                    .with_cpu_request("100m")
                    .with_cpu_limit("400m")
                    .with_memory_request("512Mi")
                    .with_memory_limit("512Mi")
                    .build(),
            ),
            // Main container and init containers
            ContainerConfig::Hdfs { .. }
            | ContainerConfig::FormatNameNodes { .. }
            | ContainerConfig::FormatZooKeeper { .. }
            | ContainerConfig::WaitForNameNodes { .. } => match merged_config {
                AnyNodeConfig::NameNode(node) => Some(node.resources.clone().into()),
                AnyNodeConfig::DataNode(node) => Some(node.resources.clone().into()),
                AnyNodeConfig::JournalNode(node) => Some(node.resources.clone().into()),
            },
        }
    }

    /// Creates a probe for [`stackable_operator::k8s_openapi::api::core::v1::TCPSocketAction`]
    /// for liveness or readiness probes
    fn tcp_socket_action_probe(
        &self,
        period_seconds: i32,
        initial_delay_seconds: i32,
    ) -> Option<Probe> {
        match self {
            ContainerConfig::Hdfs {
                tcp_socket_action_port_name,
                ..
            } => Some(Probe {
                tcp_socket: Some(TCPSocketAction {
                    port: IntOrString::String(String::from(*tcp_socket_action_port_name)),
                    ..TCPSocketAction::default()
                }),
                period_seconds: Some(period_seconds),
                initial_delay_seconds: Some(initial_delay_seconds),
                ..Probe::default()
            }),
            _ => None,
        }
    }

    /// Return the container volumes.
    fn volumes(&self, merged_config: &AnyNodeConfig, object_name: &str) -> Vec<Volume> {
        let mut volumes = vec![];

        if let ContainerConfig::Hdfs { role, .. } = self {
            if *role == HdfsRole::DataNode {
                if let Some(listener_class) = merged_config.listener_class() {
                    volumes.push(
                        VolumeBuilder::new(LISTENER_VOLUME_NAME)
                            .ephemeral(
                                ListenerOperatorVolumeSourceBuilder::new(
                                    &ListenerReference::ListenerClass(listener_class.to_string()),
                                )
                                .build(),
                            )
                            .build(),
                    );
                }
            }
<<<<<<< HEAD

            volumes.push(
                VolumeBuilder::new(ContainerConfig::STACKABLE_LOG_VOLUME_MOUNT_NAME)
                    .empty_dir(EmptyDirVolumeSource {
                        medium: None,
                        size_limit: Some(
                            product_logging::framework::calculate_log_volume_size_limit(&[
                                MAX_HDFS_LOG_FILE_SIZE,
                                MAX_ZKFC_LOG_FILE_SIZE,
                                MAX_FORMAT_NAMENODE_LOG_FILE_SIZE,
                                MAX_FORMAT_ZOOKEEPER_LOG_FILE_SIZE,
                                MAX_WAIT_NAMENODES_LOG_FILE_SIZE,
                            ]),
                        ),
                    })
                    .build(),
            );
        }

        let container_log_config = match self {
            ContainerConfig::Hdfs { .. } => Some(merged_config.hdfs_logging()),
            ContainerConfig::Zkfc { .. } => merged_config.zkfc_logging(),
            ContainerConfig::FormatNameNodes { .. } => merged_config.format_namenodes_logging(),
            ContainerConfig::FormatZooKeeper { .. } => merged_config.format_zookeeper_logging(),
            ContainerConfig::WaitForNameNodes { .. } => merged_config.wait_for_namenodes(),
=======
            ContainerConfig::Zkfc { .. } => merged_config
                .as_namenode()
                .map(|node| node.logging.for_container(&NameNodeContainer::Zkfc)),
            ContainerConfig::FormatNameNodes { .. } => merged_config.as_namenode().map(|node| {
                node.logging
                    .for_container(&NameNodeContainer::FormatNameNodes)
            }),
            ContainerConfig::FormatZooKeeper { .. } => merged_config.as_namenode().map(|node| {
                node.logging
                    .for_container(&NameNodeContainer::FormatZooKeeper)
            }),
            ContainerConfig::WaitForNameNodes { .. } => merged_config.as_datanode().map(|node| {
                node.logging
                    .for_container(&DataNodeContainer::WaitForNameNodes)
            }),
>>>>>>> 4b47b2c3
        };
        volumes.extend(Self::common_container_volumes(
            container_log_config.as_deref(),
            object_name,
            self.volume_mount_dirs().config_mount_name(),
            self.volume_mount_dirs().log_mount_name(),
        ));

        volumes
    }

    /// Returns the container volume mounts.
    fn volume_mounts(&self, hdfs: &HdfsCluster, merged_config: &AnyNodeConfig) -> Vec<VolumeMount> {
        let mut volume_mounts = vec![
            VolumeMountBuilder::new(Self::STACKABLE_LOG_VOLUME_MOUNT_NAME, STACKABLE_LOG_DIR)
                .build(),
            VolumeMountBuilder::new(
                self.volume_mount_dirs().config_mount_name(),
                self.volume_mount_dirs().config_mount(),
            )
            .build(),
            VolumeMountBuilder::new(
                self.volume_mount_dirs().log_mount_name(),
                self.volume_mount_dirs().log_mount(),
            )
            .build(),
        ];

        // Adding this for all containers, as not only the main container needs Kerberos or TLS
        if hdfs.has_kerberos_enabled() {
            volume_mounts.push(VolumeMountBuilder::new("kerberos", "/stackable/kerberos").build());
        }
        if hdfs.has_https_enabled() {
            // This volume will be propagated by the create-tls-cert-bundle container
            volume_mounts
                .push(VolumeMountBuilder::new(TLS_STORE_VOLUME_NAME, TLS_STORE_DIR).build());
        }

        match self {
            ContainerConfig::FormatNameNodes { .. } => {
                // As FormatNameNodes only runs on the Namenodes we can safely assume the only pvc is called "data".
                volume_mounts.push(
                    VolumeMountBuilder::new(Self::DATA_VOLUME_MOUNT_NAME, STACKABLE_ROOT_DATA_DIR)
                        .build(),
                );
            }
            ContainerConfig::Hdfs { role, .. } => {
                // JournalNode doesn't use listeners, since it's only used internally by the namenodes
                if let HdfsRole::NameNode | HdfsRole::DataNode = role {
                    volume_mounts.push(
                        VolumeMountBuilder::new(LISTENER_VOLUME_NAME, LISTENER_VOLUME_DIR).build(),
                    );
                }
<<<<<<< HEAD

                // Add data volume
                match role {
                    HdfsRole::NameNode | HdfsRole::JournalNode => {
                        volume_mounts.push(
                            VolumeMountBuilder::new(
                                Self::DATA_VOLUME_MOUNT_NAME,
                                STACKABLE_ROOT_DATA_DIR,
                            )
                            .build(),
                        );
                    }
                    HdfsRole::DataNode => {
                        for pvc in Self::volume_claim_templates(role, merged_config) {
                            let pvc_name = pvc.name_any();
                            volume_mounts.push(VolumeMount {
                                mount_path: format!("{DATANODE_ROOT_DATA_DIR_PREFIX}{pvc_name}"),
                                name: pvc_name,
                                ..VolumeMount::default()
                            });
                        }
=======
                HdfsRole::DataNode => {
                    for pvc in Self::volume_claim_templates(merged_config) {
                        let pvc_name = pvc.name_any();
                        volume_mounts.push(VolumeMount {
                            mount_path: format!("{DATANODE_ROOT_DATA_DIR_PREFIX}{pvc_name}"),
                            name: pvc_name,
                            ..VolumeMount::default()
                        });
>>>>>>> 4b47b2c3
                    }
                }
            }
            // The other containers don't need any data pvcs to be mounted
            ContainerConfig::Zkfc { .. }
            | ContainerConfig::WaitForNameNodes { .. }
            | ContainerConfig::FormatZooKeeper { .. } => {}
        }
        volume_mounts
    }

    /// Create a config directory for the respective container.
    fn create_config_directory_cmd(&self) -> String {
        format!(
            "mkdir -p {config_dir_name}\n",
            config_dir_name = self.volume_mount_dirs().final_config()
        )
    }

    /// Copy all the configuration files to the respective container config dir.
    fn copy_config_xml_cmd(&self) -> String {
        format!(
            "cp {config_dir_mount}/*.xml {config_dir_name}\n",
            config_dir_mount = self.volume_mount_dirs().config_mount(),
            config_dir_name = self.volume_mount_dirs().final_config()
        )
    }

    /// Copy the `log4j.properties` to the respective container config dir.
    /// This will be copied from:
    /// - Custom: the log dir mount of the custom config map
    /// - Automatic: the container config mount dir
    fn copy_log4j_properties_cmd(
        &self,
        log4j_config_file: &str,
        container_log_config: &ContainerLogConfig,
    ) -> String {
        let source_log4j_properties_dir = if let ContainerLogConfig {
            choice: Some(ContainerLogConfigChoice::Custom(_)),
        } = container_log_config
        {
            self.volume_mount_dirs().log_mount()
        } else {
            self.volume_mount_dirs().config_mount()
        };

        format!(
            "cp {log4j_properties_dir}/{file_name} {config_dir}/{LOG4J_PROPERTIES}\n",
            log4j_properties_dir = source_log4j_properties_dir,
            file_name = log4j_config_file,
            config_dir = self.volume_mount_dirs().final_config()
        )
    }

    /// Build HADOOP_{*node}_OPTS for each namenode, datanodes and journalnodes.
    fn build_hadoop_opts(
        &self,
        hdfs: &HdfsCluster,
        resources: Option<&ResourceRequirements>,
    ) -> Result<String, Error> {
        match self {
            ContainerConfig::Hdfs {
                role, metrics_port, ..
            } => {
                let cvd = ContainerVolumeDirs::from(role);
                let config_dir = cvd.final_config();
                let mut jvm_args = vec![
                    format!(
                        "-Djava.security.properties={config_dir}/{JVM_SECURITY_PROPERTIES_FILE} -javaagent:/stackable/jmx/jmx_prometheus_javaagent.jar={metrics_port}:/stackable/jmx/{role}.yaml",
                    )];

                if hdfs.has_kerberos_enabled() {
                    jvm_args.push(
                        "-Djava.security.krb5.conf=/stackable/kerberos/krb5.conf".to_string(),
                    );
                }

                if let Some(memory_limit) = resources.and_then(|r| r.limits.as_ref()?.get("memory"))
                {
                    let memory_limit =
                        MemoryQuantity::try_from(memory_limit).with_context(|_| {
                            InvalidJavaHeapConfigSnafu {
                                role: role.to_string(),
                            }
                        })?;
                    jvm_args.push(format!(
                        "-Xmx{}",
                        (memory_limit * Self::JVM_HEAP_FACTOR)
                            .scale_to(BinaryMultiple::Kibi)
                            .format_for_java()
                            .with_context(|_| {
                                InvalidJavaHeapConfigSnafu {
                                    role: role.to_string(),
                                }
                            })?
                    ));
                }

                Ok(jvm_args.join(" ").trim().to_string())
            }
            _ => Ok("".to_string()),
        }
    }

    /// Container ports for the main containers namenode, datanode and journalnode.
    fn container_ports(&self, hdfs: &HdfsCluster) -> Vec<ContainerPort> {
        match self {
            ContainerConfig::Hdfs { role, .. } => hdfs
                .ports(role)
                .into_iter()
                .map(|(name, value)| ContainerPort {
                    name: Some(name),
                    container_port: i32::from(value),
                    protocol: Some("TCP".to_string()),
                    ..ContainerPort::default()
                })
                .collect(),
            _ => {
                vec![]
            }
        }
    }

    /// Transform the ProductConfig map structure to a Vector of env vars.
    fn transform_env_overrides_to_env_vars(
        env_overrides: Option<&BTreeMap<String, String>>,
    ) -> Vec<EnvVar> {
        env_overrides
            .cloned()
            .unwrap_or_default()
            .into_iter()
            .map(|(k, v)| EnvVar {
                name: k,
                value: Some(v),
                ..EnvVar::default()
            })
            .collect()
    }

    /// Common shared or required container env variables.
    fn shared_env_vars(hadoop_conf_dir: &str, zk_config_map_name: &str) -> Vec<EnvVar> {
        vec![
            EnvVar {
                name: "HADOOP_HOME".to_string(),
                value: Some(String::from(Self::HADOOP_HOME)),
                ..EnvVar::default()
            },
            EnvVar {
                name: "HADOOP_CONF_DIR".to_string(),
                value: Some(String::from(hadoop_conf_dir)),
                ..EnvVar::default()
            },
            EnvVar {
                name: "POD_NAME".to_string(),
                value_from: Some(EnvVarSource {
                    field_ref: Some(ObjectFieldSelector {
                        field_path: String::from("metadata.name"),
                        ..ObjectFieldSelector::default()
                    }),
                    ..EnvVarSource::default()
                }),
                ..EnvVar::default()
            },
            EnvVar {
                name: "ZOOKEEPER".to_string(),
                value_from: Some(EnvVarSource {
                    config_map_key_ref: Some(ConfigMapKeySelector {
                        name: Some(String::from(zk_config_map_name)),
                        key: "ZOOKEEPER".to_string(),
                        ..ConfigMapKeySelector::default()
                    }),
                    ..EnvVarSource::default()
                }),
                ..EnvVar::default()
            },
        ]
    }

    /// Common container specific log and config volumes
    fn common_container_volumes(
        container_log_config: Option<&ContainerLogConfig>,
        object_name: &str,
        config_volume_name: &str,
        log_volume_name: &str,
    ) -> Vec<Volume> {
        let mut volumes = vec![];
        if let Some(container_log_config) = container_log_config {
            volumes.push(
                VolumeBuilder::new(config_volume_name)
                    .config_map(ConfigMapVolumeSource {
                        name: Some(object_name.to_string()),
                        ..ConfigMapVolumeSource::default()
                    })
                    .build(),
            );
            if let ContainerLogConfig {
                choice:
                    Some(ContainerLogConfigChoice::Custom(CustomContainerLogConfig {
                        custom: ConfigMapLogConfig { config_map },
                    })),
            } = container_log_config
            {
                volumes.push(
                    VolumeBuilder::new(log_volume_name)
                        .config_map(ConfigMapVolumeSource {
                            name: Some(config_map.clone()),
                            ..ConfigMapVolumeSource::default()
                        })
                        .build(),
                );
            } else {
                volumes.push(
                    VolumeBuilder::new(log_volume_name)
                        .config_map(ConfigMapVolumeSource {
                            name: Some(object_name.to_string()),
                            ..ConfigMapVolumeSource::default()
                        })
                        .build(),
                );
            }
        }
        volumes
    }
}

impl From<HdfsRole> for ContainerConfig {
    fn from(role: HdfsRole) -> Self {
        match role {
            HdfsRole::NameNode => Self::Hdfs {
                role: role.clone(),
                container_name: role.to_string(),
                volume_mounts: ContainerVolumeDirs::from(role),
                tcp_socket_action_port_name: SERVICE_PORT_NAME_RPC,
                metrics_port: DEFAULT_NAME_NODE_METRICS_PORT,
            },
            HdfsRole::DataNode => Self::Hdfs {
                role: role.clone(),
                container_name: role.to_string(),
                volume_mounts: ContainerVolumeDirs::from(role),
                tcp_socket_action_port_name: SERVICE_PORT_NAME_IPC,
                metrics_port: DEFAULT_DATA_NODE_METRICS_PORT,
            },
            HdfsRole::JournalNode => Self::Hdfs {
                role: role.clone(),
                container_name: role.to_string(),
                volume_mounts: ContainerVolumeDirs::from(role),
                tcp_socket_action_port_name: SERVICE_PORT_NAME_RPC,
                metrics_port: DEFAULT_JOURNAL_NODE_METRICS_PORT,
            },
        }
    }
}

impl TryFrom<String> for ContainerConfig {
    type Error = Error;

    fn try_from(container_name: String) -> Result<Self, Self::Error> {
        match HdfsRole::from_str(container_name.as_str()) {
            Ok(role) => Ok(ContainerConfig::from(role)),
            // No hadoop main process container
            Err(_) => match container_name {
                // namenode side container
                name if name == NameNodeContainer::Zkfc.to_string() => Ok(Self::Zkfc {
                    volume_mounts: ContainerVolumeDirs::try_from(name.as_str())?,
                    container_name: name,
                }),
                // namenode init containers
                name if name == NameNodeContainer::FormatNameNodes.to_string() => {
                    Ok(Self::FormatNameNodes {
                        volume_mounts: ContainerVolumeDirs::try_from(name.as_str())?,
                        container_name: name,
                    })
                }
                name if name == NameNodeContainer::FormatZooKeeper.to_string() => {
                    Ok(Self::FormatZooKeeper {
                        volume_mounts: ContainerVolumeDirs::try_from(name.as_str())?,
                        container_name: name,
                    })
                }
                // datanode init containers
                name if name == DataNodeContainer::WaitForNameNodes.to_string() => {
                    Ok(Self::WaitForNameNodes {
                        volume_mounts: ContainerVolumeDirs::try_from(name.as_str())?,
                        container_name: name,
                    })
                }
                _ => Err(Error::UnrecognizedContainerName { container_name }),
            },
        }
    }
}

/// Helper struct to collect required config and logging dirs.
pub struct ContainerVolumeDirs {
    /// The final config dir where to store core-site.xml, hdfs-size.xml and logging configs.
    final_config_dir: String,
    /// The mount dir for the config files to be mounted via config map.
    config_mount: String,
    /// The config mount name.
    config_mount_name: String,
    /// The mount dir for the logging config files to be mounted via config map.
    log_mount: String,
    /// The log mount name.
    log_mount_name: String,
}

impl ContainerVolumeDirs {
    const NODE_BASE_CONFIG_DIR: &'static str = "/stackable/config";
    const NODE_BASE_CONFIG_DIR_MOUNT: &'static str = "/stackable/mount/config";
    const NODE_BASE_LOG_DIR_MOUNT: &'static str = "/stackable/mount/log";

    pub fn final_config(&self) -> &str {
        self.final_config_dir.as_str()
    }

    pub fn config_mount(&self) -> &str {
        self.config_mount.as_str()
    }
    pub fn config_mount_name(&self) -> &str {
        self.config_mount_name.as_str()
    }

    pub fn log_mount(&self) -> &str {
        self.log_mount.as_str()
    }
    pub fn log_mount_name(&self) -> &str {
        self.log_mount_name.as_str()
    }
}

impl From<HdfsRole> for ContainerVolumeDirs {
    fn from(role: HdfsRole) -> Self {
        ContainerVolumeDirs {
            final_config_dir: format!("{base}/{role}", base = Self::NODE_BASE_CONFIG_DIR),
            config_mount: format!("{base}/{role}", base = Self::NODE_BASE_CONFIG_DIR_MOUNT),
            config_mount_name: ContainerConfig::HDFS_CONFIG_VOLUME_MOUNT_NAME.to_string(),
            log_mount: format!("{base}/{role}", base = Self::NODE_BASE_LOG_DIR_MOUNT),
            log_mount_name: ContainerConfig::HDFS_LOG_VOLUME_MOUNT_NAME.to_string(),
        }
    }
}

impl From<&HdfsRole> for ContainerVolumeDirs {
    fn from(role: &HdfsRole) -> Self {
        ContainerVolumeDirs {
            final_config_dir: format!("{base}/{role}", base = Self::NODE_BASE_CONFIG_DIR),
            config_mount: format!("{base}/{role}", base = Self::NODE_BASE_CONFIG_DIR_MOUNT),
            config_mount_name: ContainerConfig::HDFS_CONFIG_VOLUME_MOUNT_NAME.to_string(),
            log_mount: format!("{base}/{role}", base = Self::NODE_BASE_LOG_DIR_MOUNT),
            log_mount_name: ContainerConfig::HDFS_LOG_VOLUME_MOUNT_NAME.to_string(),
        }
    }
}

impl TryFrom<&str> for ContainerVolumeDirs {
    type Error = Error;

    fn try_from(container_name: &str) -> Result<Self, Error> {
        if let Ok(role) = HdfsRole::from_str(container_name) {
            return Ok(ContainerVolumeDirs::from(role));
        }

        let (config_mount_name, log_mount_name) = match container_name {
            // namenode side container
            name if name == NameNodeContainer::Zkfc.to_string() => (
                ContainerConfig::ZKFC_CONFIG_VOLUME_MOUNT_NAME.to_string(),
                ContainerConfig::ZKFC_LOG_VOLUME_MOUNT_NAME.to_string(),
            ),
            // namenode init containers
            name if name == NameNodeContainer::FormatNameNodes.to_string() => (
                ContainerConfig::FORMAT_NAMENODES_CONFIG_VOLUME_MOUNT_NAME.to_string(),
                ContainerConfig::FORMAT_NAMENODES_LOG_VOLUME_MOUNT_NAME.to_string(),
            ),
            name if name == NameNodeContainer::FormatZooKeeper.to_string() => (
                ContainerConfig::FORMAT_ZOOKEEPER_CONFIG_VOLUME_MOUNT_NAME.to_string(),
                ContainerConfig::FORMAT_ZOOKEEPER_LOG_VOLUME_MOUNT_NAME.to_string(),
            ),
            // datanode init containers
            name if name == DataNodeContainer::WaitForNameNodes.to_string() => (
                ContainerConfig::WAIT_FOR_NAMENODES_CONFIG_VOLUME_MOUNT_NAME.to_string(),
                ContainerConfig::WAIT_FOR_NAMENODES_LOG_VOLUME_MOUNT_NAME.to_string(),
            ),
            _ => {
                return Err(Error::UnrecognizedContainerName {
                    container_name: container_name.to_string(),
                })
            }
        };

        let final_config_dir =
            format!("{base}/{container_name}", base = Self::NODE_BASE_CONFIG_DIR);
        let config_mount = format!(
            "{base}/{container_name}",
            base = Self::NODE_BASE_CONFIG_DIR_MOUNT
        );
        let log_mount = format!(
            "{base}/{container_name}",
            base = Self::NODE_BASE_LOG_DIR_MOUNT
        );

        Ok(ContainerVolumeDirs {
            final_config_dir,
            config_mount,
            config_mount_name,
            log_mount,
            log_mount_name,
        })
    }
}<|MERGE_RESOLUTION|>--- conflicted
+++ resolved
@@ -290,26 +290,20 @@
         Ok(())
     }
 
-<<<<<<< HEAD
-    pub fn volume_claim_templates(
-        role: &HdfsRole,
-        merged_config: &(dyn MergedConfig + Send + 'static),
-    ) -> Vec<PersistentVolumeClaim> {
-        match role {
-            HdfsRole::NameNode => [
-                merged_config.name_node_resources().map(|r| {
-                    r.storage.data.build_pvc(
+    pub fn volume_claim_templates(merged_config: &AnyNodeConfig) -> Vec<PersistentVolumeClaim> {
+        match merged_config {
+            AnyNodeConfig::NameNode(node) => {
+                let listener = ListenerOperatorVolumeSourceBuilder::new(
+                    &ListenerReference::ListenerClass(node.listener_class.to_string()),
+                )
+                .build()
+                .volume_claim_template
+                .unwrap();
+                vec![
+                    node.resources.storage.data.build_pvc(
                         ContainerConfig::DATA_VOLUME_MOUNT_NAME,
                         Some(vec!["ReadWriteOnce"]),
-                    )
-                }),
-                merged_config.listener_class().map(|listener_class| {
-                    let listener = ListenerOperatorVolumeSourceBuilder::new(
-                        &ListenerReference::ListenerClass(listener_class.to_string()),
-                    )
-                    .build()
-                    .volume_claim_template
-                    .unwrap();
+                    ),
                     PersistentVolumeClaim {
                         metadata: ObjectMeta {
                             name: Some(LISTENER_VOLUME_NAME.to_string()),
@@ -317,34 +311,9 @@
                         },
                         spec: Some(listener.spec),
                         ..Default::default()
-                    }
-                }),
-            ]
-            .into_iter()
-            .flatten()
-            .collect(),
-            HdfsRole::JournalNode => merged_config
-                .journal_node_resources()
-                .map(|r| {
-                    r.storage.data.build_pvc(
-                        ContainerConfig::DATA_VOLUME_MOUNT_NAME,
-                        Some(vec!["ReadWriteOnce"]),
-                    )
-                })
-                .into_iter()
-                .collect(),
-            HdfsRole::DataNode => merged_config
-                .data_node_resources()
-                .map(|r| r.storage)
-                .map(|storage| DataNodeStorageConfig { pvcs: storage }.build_pvcs())
-                .unwrap_or_default(),
-=======
-    pub fn volume_claim_templates(merged_config: &AnyNodeConfig) -> Vec<PersistentVolumeClaim> {
-        match merged_config {
-            AnyNodeConfig::NameNode(node) => vec![node.resources.storage.data.build_pvc(
-                ContainerConfig::DATA_VOLUME_MOUNT_NAME,
-                Some(vec!["ReadWriteOnce"]),
-            )],
+                    },
+                ]
+            }
             AnyNodeConfig::JournalNode(node) => vec![node.resources.storage.data.build_pvc(
                 ContainerConfig::DATA_VOLUME_MOUNT_NAME,
                 Some(vec!["ReadWriteOnce"]),
@@ -353,7 +322,6 @@
                 pvcs: node.resources.storage.clone(),
             }
             .build_pvcs(),
->>>>>>> 4b47b2c3
         }
     }
 
@@ -820,22 +788,19 @@
     fn volumes(&self, merged_config: &AnyNodeConfig, object_name: &str) -> Vec<Volume> {
         let mut volumes = vec![];
 
-        if let ContainerConfig::Hdfs { role, .. } = self {
-            if *role == HdfsRole::DataNode {
-                if let Some(listener_class) = merged_config.listener_class() {
-                    volumes.push(
-                        VolumeBuilder::new(LISTENER_VOLUME_NAME)
-                            .ephemeral(
-                                ListenerOperatorVolumeSourceBuilder::new(
-                                    &ListenerReference::ListenerClass(listener_class.to_string()),
-                                )
-                                .build(),
+        if let ContainerConfig::Hdfs { .. } = self {
+            if let AnyNodeConfig::DataNode(node) = merged_config {
+                volumes.push(
+                    VolumeBuilder::new(LISTENER_VOLUME_NAME)
+                        .ephemeral(
+                            ListenerOperatorVolumeSourceBuilder::new(
+                                &ListenerReference::ListenerClass(node.listener_class.to_string()),
                             )
                             .build(),
-                    );
-                }
-            }
-<<<<<<< HEAD
+                        )
+                        .build(),
+                );
+            }
 
             volumes.push(
                 VolumeBuilder::new(ContainerConfig::STACKABLE_LOG_VOLUME_MOUNT_NAME)
@@ -857,11 +822,6 @@
 
         let container_log_config = match self {
             ContainerConfig::Hdfs { .. } => Some(merged_config.hdfs_logging()),
-            ContainerConfig::Zkfc { .. } => merged_config.zkfc_logging(),
-            ContainerConfig::FormatNameNodes { .. } => merged_config.format_namenodes_logging(),
-            ContainerConfig::FormatZooKeeper { .. } => merged_config.format_zookeeper_logging(),
-            ContainerConfig::WaitForNameNodes { .. } => merged_config.wait_for_namenodes(),
-=======
             ContainerConfig::Zkfc { .. } => merged_config
                 .as_namenode()
                 .map(|node| node.logging.for_container(&NameNodeContainer::Zkfc)),
@@ -877,7 +837,6 @@
                 node.logging
                     .for_container(&DataNodeContainer::WaitForNameNodes)
             }),
->>>>>>> 4b47b2c3
         };
         volumes.extend(Self::common_container_volumes(
             container_log_config.as_deref(),
@@ -931,7 +890,6 @@
                         VolumeMountBuilder::new(LISTENER_VOLUME_NAME, LISTENER_VOLUME_DIR).build(),
                     );
                 }
-<<<<<<< HEAD
 
                 // Add data volume
                 match role {
@@ -945,7 +903,7 @@
                         );
                     }
                     HdfsRole::DataNode => {
-                        for pvc in Self::volume_claim_templates(role, merged_config) {
+                        for pvc in Self::volume_claim_templates(merged_config) {
                             let pvc_name = pvc.name_any();
                             volume_mounts.push(VolumeMount {
                                 mount_path: format!("{DATANODE_ROOT_DATA_DIR_PREFIX}{pvc_name}"),
@@ -953,16 +911,6 @@
                                 ..VolumeMount::default()
                             });
                         }
-=======
-                HdfsRole::DataNode => {
-                    for pvc in Self::volume_claim_templates(merged_config) {
-                        let pvc_name = pvc.name_any();
-                        volume_mounts.push(VolumeMount {
-                            mount_path: format!("{DATANODE_ROOT_DATA_DIR_PREFIX}{pvc_name}"),
-                            name: pvc_name,
-                            ..VolumeMount::default()
-                        });
->>>>>>> 4b47b2c3
                     }
                 }
             }
