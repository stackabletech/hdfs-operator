//! This module configures required HDFS containers and their volumes.
//!
//! ## Features
//!
//! - Create all required main, side and init containers for Namenodes, Datanodes and Journalnodes
//! - Adds required volumes and volume mounts
//! - Set required env variables
//! - Build container commands and args
//! - Set resources
//! - Add tcp probes and container ports (to the main containers)
//!
use std::{collections::BTreeMap, str::FromStr};

use indoc::formatdoc;
use snafu::{OptionExt, ResultExt, Snafu};
use stackable_hdfs_crd::{
    constants::{
        DATANODE_ROOT_DATA_DIR_PREFIX, DEFAULT_DATA_NODE_METRICS_PORT,
        DEFAULT_JOURNAL_NODE_METRICS_PORT, DEFAULT_NAME_NODE_METRICS_PORT,
        JVM_SECURITY_PROPERTIES_FILE, LISTENER_VOLUME_DIR, LISTENER_VOLUME_NAME, LOG4J_PROPERTIES,
        NAMENODE_ROOT_DATA_DIR, SERVICE_PORT_NAME_IPC, SERVICE_PORT_NAME_RPC,
        STACKABLE_ROOT_DATA_DIR,
    },
    storage::DataNodeStorageConfig,
<<<<<<< HEAD
    AnyNodeConfig, DataNodeContainer, HdfsCluster, HdfsPodRef, HdfsRole, NameNodeContainer,
=======
    AnyNodeConfig, DataNodeContainer, HdfsCluster, HdfsPodRef, HdfsRole, LoggingExt as _,
    NameNodeContainer,
>>>>>>> 0051bc7b
};
use stackable_operator::{
    builder::{
        resources::ResourceRequirementsBuilder, ContainerBuilder, PodBuilder,
        SecretOperatorVolumeSourceBuilder, VolumeBuilder, VolumeMountBuilder,
    },
    builder::{SecretFormat, SecretOperatorVolumeSourceBuilderError},
    commons::product_image_selection::ResolvedProductImage,
    k8s_openapi::{
        api::core::v1::{
            ConfigMapKeySelector, ConfigMapVolumeSource, Container, ContainerPort,
            EmptyDirVolumeSource, EnvVar, EnvVarSource, ObjectFieldSelector, PersistentVolumeClaim,
            Probe, ResourceRequirements, TCPSocketAction, Volume, VolumeMount,
        },
        apimachinery::pkg::util::intstr::IntOrString,
    },
    kube::{core::ObjectMeta, ResourceExt},
    memory::{BinaryMultiple, MemoryQuantity},
    product_logging::framework::{
        create_vector_shutdown_file_command, remove_vector_shutdown_file_command,
    },
    product_logging::{
        self,
        spec::{
            ConfigMapLogConfig, ContainerLogConfig, ContainerLogConfigChoice,
            CustomContainerLogConfig,
        },
    },
    utils::COMMON_BASH_TRAP_FUNCTIONS,
};
<<<<<<< HEAD
=======
use stackable_operator::{
    builder::{ListenerOperatorVolumeSourceBuilder, ListenerReference, SecretFormat},
    product_logging::framework::{
        create_vector_shutdown_file_command, remove_vector_shutdown_file_command,
    },
    utils::COMMON_BASH_TRAP_FUNCTIONS,
};
use std::{collections::BTreeMap, str::FromStr};
>>>>>>> 0051bc7b
use strum::{Display, EnumDiscriminants, IntoStaticStr};

use crate::product_logging::{
    FORMAT_NAMENODES_LOG4J_CONFIG_FILE, FORMAT_ZOOKEEPER_LOG4J_CONFIG_FILE, HDFS_LOG4J_CONFIG_FILE,
    MAX_FORMAT_NAMENODE_LOG_FILE_SIZE, MAX_FORMAT_ZOOKEEPER_LOG_FILE_SIZE, MAX_HDFS_LOG_FILE_SIZE,
    MAX_WAIT_NAMENODES_LOG_FILE_SIZE, MAX_ZKFC_LOG_FILE_SIZE, STACKABLE_LOG_DIR,
    WAIT_FOR_NAMENODES_LOG4J_CONFIG_FILE, ZKFC_LOG4J_CONFIG_FILE,
};

pub(crate) const TLS_STORE_DIR: &str = "/stackable/tls";
pub(crate) const TLS_STORE_VOLUME_NAME: &str = "tls";
pub(crate) const TLS_STORE_PASSWORD: &str = "changeit";
pub(crate) const KERBEROS_VOLUME_NAME: &str = "kerberos";

#[derive(Snafu, Debug, EnumDiscriminants)]
#[strum_discriminants(derive(IntoStaticStr))]
pub enum Error {
    #[snafu(display("object has no namespace"))]
    ObjectHasNoNamespace,

    #[snafu(display("Invalid java heap config for [{role}]"))]
    InvalidJavaHeapConfig {
        source: stackable_operator::error::Error,
        role: String,
    },

    #[snafu(display("Could not determine any ContainerConfig actions for [{container_name}]. Container not recognized."))]
    UnrecognizedContainerName { container_name: String },

    #[snafu(display("Invalid container name [{name}]"))]
    InvalidContainerName {
        source: stackable_operator::error::Error,
        name: String,
    },

    #[snafu(display("failed to build secret volume for {volume_name:?}"))]
    BuildSecretVolume {
        source: SecretOperatorVolumeSourceBuilderError,
        volume_name: String,
    },
}

/// ContainerConfig contains information to create all main, side and init containers for
/// the HDFS cluster.
#[derive(Display)]
pub enum ContainerConfig {
    Hdfs {
        /// HDFS role (name-, data-, journal-node) which will be the container_name.
        role: HdfsRole,
        /// The container name derived from the provided role.
        container_name: String,
        /// Volume mounts for config and logging.
        volume_mounts: ContainerVolumeDirs,
        /// Readiness and liveness probe service port name.
        tcp_socket_action_port_name: &'static str,
        /// The JMX Exporter metrics port.
        metrics_port: u16,
    },
    Zkfc {
        /// The provided custom container name.
        container_name: String,
        /// Volume mounts for config and logging.
        volume_mounts: ContainerVolumeDirs,
    },
    FormatNameNodes {
        /// The provided custom container name.
        container_name: String,
        /// Volume mounts for config and logging.
        volume_mounts: ContainerVolumeDirs,
    },
    FormatZooKeeper {
        /// The provided custom container name.
        container_name: String,
        /// Volume mounts for config and logging.
        volume_mounts: ContainerVolumeDirs,
    },
    WaitForNameNodes {
        /// The provided custom container name.
        container_name: String,
        /// Volume mounts for config and logging.
        volume_mounts: ContainerVolumeDirs,
    },
}

impl ContainerConfig {
    // volumes
    pub const STACKABLE_LOG_VOLUME_MOUNT_NAME: &'static str = "log";
    pub const DATA_VOLUME_MOUNT_NAME: &'static str = "data";
    pub const HDFS_CONFIG_VOLUME_MOUNT_NAME: &'static str = "hdfs-config";

    const HDFS_LOG_VOLUME_MOUNT_NAME: &'static str = "hdfs-log-config";
    const ZKFC_CONFIG_VOLUME_MOUNT_NAME: &'static str = "zkfc-config";
    const ZKFC_LOG_VOLUME_MOUNT_NAME: &'static str = "zkfc-log-config";
    const FORMAT_NAMENODES_CONFIG_VOLUME_MOUNT_NAME: &'static str = "format-namenodes-config";
    const FORMAT_NAMENODES_LOG_VOLUME_MOUNT_NAME: &'static str = "format-namenodes-log-config";
    const FORMAT_ZOOKEEPER_CONFIG_VOLUME_MOUNT_NAME: &'static str = "format-zookeeper-config";
    const FORMAT_ZOOKEEPER_LOG_VOLUME_MOUNT_NAME: &'static str = "format-zookeeper-log-config";
    const WAIT_FOR_NAMENODES_CONFIG_VOLUME_MOUNT_NAME: &'static str = "wait-for-namenodes-config";
    const WAIT_FOR_NAMENODES_LOG_VOLUME_MOUNT_NAME: &'static str = "wait-for-namenodes-log-config";

    const JVM_HEAP_FACTOR: f32 = 0.8;
    const HADOOP_HOME: &'static str = "/stackable/hadoop";

    /// Add all main, side and init containers as well as required volumes to the pod builder.
    #[allow(clippy::too_many_arguments)]
    pub fn add_containers_and_volumes(
        pb: &mut PodBuilder,
        hdfs: &HdfsCluster,
        role: &HdfsRole,
        resolved_product_image: &ResolvedProductImage,
        merged_config: &AnyNodeConfig,
        env_overrides: Option<&BTreeMap<String, String>>,
        zk_config_map_name: &str,
        object_name: &str,
        namenode_podrefs: &[HdfsPodRef],
    ) -> Result<(), Error> {
        // HDFS main container
        let main_container_config = Self::from(role.clone());
        pb.add_volumes(main_container_config.volumes(merged_config, object_name));
        pb.add_container(main_container_config.main_container(
            hdfs,
            role,
            resolved_product_image,
            zk_config_map_name,
            env_overrides,
            merged_config,
        )?);

        // Vector side container
        if merged_config.vector_logging_enabled() {
            pb.add_container(product_logging::framework::vector_container(
                resolved_product_image,
                ContainerConfig::HDFS_CONFIG_VOLUME_MOUNT_NAME,
                ContainerConfig::STACKABLE_LOG_VOLUME_MOUNT_NAME,
                Some(&merged_config.vector_logging()),
                ResourceRequirementsBuilder::new()
                    .with_cpu_request("250m")
                    .with_cpu_limit("500m")
                    .with_memory_request("128Mi")
                    .with_memory_limit("128Mi")
                    .build(),
            ));
        }

        if let Some(authentication_config) = hdfs.authentication_config() {
            pb.add_volume(
                VolumeBuilder::new(TLS_STORE_VOLUME_NAME)
                    .ephemeral(
                        SecretOperatorVolumeSourceBuilder::new(
                            &authentication_config.tls_secret_class,
                        )
                        .with_pod_scope()
                        .with_node_scope()
                        .with_format(SecretFormat::TlsPkcs12)
                        .with_tls_pkcs12_password(TLS_STORE_PASSWORD)
                        .build()
                        .context(BuildSecretVolumeSnafu {
                            volume_name: TLS_STORE_VOLUME_NAME,
                        })?,
                    )
                    .build(),
            );

            pb.add_volume(
                VolumeBuilder::new(KERBEROS_VOLUME_NAME)
                    .ephemeral(
                        SecretOperatorVolumeSourceBuilder::new(
                            &authentication_config.kerberos.secret_class,
                        )
                        .with_service_scope(hdfs.name_any())
                        .with_kerberos_service_name(role.kerberos_service_name())
                        .with_kerberos_service_name("HTTP")
                        .build()
                        .context(BuildSecretVolumeSnafu {
                            volume_name: KERBEROS_VOLUME_NAME,
                        })?,
                    )
                    .build(),
            );
        }

        // role specific pod settings configured here
        match role {
            HdfsRole::NameNode => {
                // Zookeeper fail over container
                let zkfc_container_config = Self::try_from(NameNodeContainer::Zkfc.to_string())?;
                pb.add_volumes(zkfc_container_config.volumes(merged_config, object_name));
                pb.add_container(zkfc_container_config.main_container(
                    hdfs,
                    role,
                    resolved_product_image,
                    zk_config_map_name,
                    env_overrides,
                    merged_config,
                )?);

                // Format namenode init container
                let format_namenodes_container_config =
                    Self::try_from(NameNodeContainer::FormatNameNodes.to_string())?;
                pb.add_volumes(
                    format_namenodes_container_config.volumes(merged_config, object_name),
                );
                pb.add_init_container(format_namenodes_container_config.init_container(
                    hdfs,
                    role,
                    resolved_product_image,
                    zk_config_map_name,
                    env_overrides,
                    namenode_podrefs,
                    merged_config,
                )?);

                // Format ZooKeeper init container
                let format_zookeeper_container_config =
                    Self::try_from(NameNodeContainer::FormatZooKeeper.to_string())?;
                pb.add_volumes(
                    format_zookeeper_container_config.volumes(merged_config, object_name),
                );
                pb.add_init_container(format_zookeeper_container_config.init_container(
                    hdfs,
                    role,
                    resolved_product_image,
                    zk_config_map_name,
                    env_overrides,
                    namenode_podrefs,
                    merged_config,
                )?);
            }
            HdfsRole::DataNode => {
                // Wait for namenode init container
                let wait_for_namenodes_container_config =
                    Self::try_from(DataNodeContainer::WaitForNameNodes.to_string())?;
                pb.add_volumes(
                    wait_for_namenodes_container_config.volumes(merged_config, object_name),
                );
                pb.add_init_container(wait_for_namenodes_container_config.init_container(
                    hdfs,
                    role,
                    resolved_product_image,
                    zk_config_map_name,
                    env_overrides,
                    namenode_podrefs,
                    merged_config,
                )?);
            }
            HdfsRole::JournalNode => {}
        }

        Ok(())
    }

    pub fn volume_claim_templates(merged_config: &AnyNodeConfig) -> Vec<PersistentVolumeClaim> {
        match merged_config {
            AnyNodeConfig::NameNode(node) => {
                let listener = ListenerOperatorVolumeSourceBuilder::new(
                    &ListenerReference::ListenerClass(node.listener_class.to_string()),
                )
                .build()
                .volume_claim_template
                .unwrap();
                vec![
                    node.resources.storage.data.build_pvc(
                        ContainerConfig::DATA_VOLUME_MOUNT_NAME,
                        Some(vec!["ReadWriteOnce"]),
                    ),
                    PersistentVolumeClaim {
                        metadata: ObjectMeta {
                            name: Some(LISTENER_VOLUME_NAME.to_string()),
                            ..listener.metadata.unwrap()
                        },
                        spec: Some(listener.spec),
                        ..Default::default()
                    },
                ]
            }
            AnyNodeConfig::JournalNode(node) => vec![node.resources.storage.data.build_pvc(
                ContainerConfig::DATA_VOLUME_MOUNT_NAME,
                Some(vec!["ReadWriteOnce"]),
            )],
            AnyNodeConfig::DataNode(node) => DataNodeStorageConfig {
                pvcs: node.resources.storage.clone(),
            }
            .build_pvcs(),
        }
    }

    /// Creates the main/side containers for:
    /// - Namenode main process
    /// - Namenode ZooKeeper fail over controller (ZKFC)
    /// - Datanode main process
    /// - Journalnode main process
    fn main_container(
        &self,
        hdfs: &HdfsCluster,
        role: &HdfsRole,
        resolved_product_image: &ResolvedProductImage,
        zookeeper_config_map_name: &str,
        env_overrides: Option<&BTreeMap<String, String>>,
        merged_config: &AnyNodeConfig,
    ) -> Result<Container, Error> {
        let mut cb =
            ContainerBuilder::new(self.name()).with_context(|_| InvalidContainerNameSnafu {
                name: self.name().to_string(),
            })?;

        let resources = self.resources(merged_config);

        cb.image_from_product_image(resolved_product_image)
            .command(Self::command())
            .args(self.args(hdfs, role, merged_config, &[])?)
            .add_env_vars(self.env(
                hdfs,
                zookeeper_config_map_name,
                env_overrides,
                resources.as_ref(),
            ))
            .add_volume_mounts(self.volume_mounts(hdfs, merged_config))
            .add_container_ports(self.container_ports(hdfs));

        if let Some(resources) = resources {
            cb.resources(resources);
        }

        if let Some(probe) = self.tcp_socket_action_probe(10, 10) {
            cb.readiness_probe(probe.clone());
            cb.liveness_probe(probe);
        }

        Ok(cb.build())
    }

    /// Creates respective init containers for:
    /// - Namenode (format-namenodes, format-zookeeper)
    /// - Datanode (wait-for-namenodes)
    #[allow(clippy::too_many_arguments)]
    fn init_container(
        &self,
        hdfs: &HdfsCluster,
        role: &HdfsRole,
        resolved_product_image: &ResolvedProductImage,
        zookeeper_config_map_name: &str,
        env_overrides: Option<&BTreeMap<String, String>>,
        namenode_podrefs: &[HdfsPodRef],
        merged_config: &AnyNodeConfig,
    ) -> Result<Container, Error> {
        let mut cb = ContainerBuilder::new(self.name())
            .with_context(|_| InvalidContainerNameSnafu { name: self.name() })?;

        cb.image_from_product_image(resolved_product_image)
            .command(Self::command())
            .args(self.args(hdfs, role, merged_config, namenode_podrefs)?)
            .add_env_vars(self.env(hdfs, zookeeper_config_map_name, env_overrides, None))
            .add_volume_mounts(self.volume_mounts(hdfs, merged_config));

        // We use the main app container resources here in contrast to several operators (which use
        // hardcoded resources) due to the different code structure.
        // Going forward this should be replaced by calculating init container resources in the pod builder.
        if let Some(resources) = self.resources(merged_config) {
            cb.resources(resources);
        }

        Ok(cb.build())
    }

    /// Return the container name.
    fn name(&self) -> &str {
        match &self {
            ContainerConfig::Hdfs { container_name, .. } => container_name.as_str(),
            ContainerConfig::Zkfc { container_name, .. } => container_name.as_str(),
            ContainerConfig::FormatNameNodes { container_name, .. } => container_name.as_str(),
            ContainerConfig::FormatZooKeeper { container_name, .. } => container_name.as_str(),
            ContainerConfig::WaitForNameNodes { container_name, .. } => container_name.as_str(),
        }
    }

    /// Return volume mount directories depending on the container.
    fn volume_mount_dirs(&self) -> &ContainerVolumeDirs {
        match &self {
            ContainerConfig::Hdfs { volume_mounts, .. } => volume_mounts,
            ContainerConfig::Zkfc { volume_mounts, .. } => volume_mounts,
            ContainerConfig::FormatNameNodes { volume_mounts, .. } => volume_mounts,
            ContainerConfig::FormatZooKeeper { volume_mounts, .. } => volume_mounts,
            ContainerConfig::WaitForNameNodes { volume_mounts, .. } => volume_mounts,
        }
    }

    /// Returns the container command.
    fn command() -> Vec<String> {
        vec![
            "/bin/bash".to_string(),
            "-x".to_string(),
            "-euo".to_string(),
            "pipefail".to_string(),
            "-c".to_string(),
        ]
    }

    /// Returns the container command arguments.
    fn args(
        &self,
        hdfs: &HdfsCluster,
        role: &HdfsRole,
        merged_config: &AnyNodeConfig,
        namenode_podrefs: &[HdfsPodRef],
    ) -> Result<Vec<String>, Error> {
        let mut args = String::new();
        args.push_str(&self.create_config_directory_cmd());
        args.push_str(&self.copy_config_xml_cmd());

        // This env var is required for reading the core-site.xml
        if hdfs.has_kerberos_enabled() {
            args.push_str(&Self::export_kerberos_real_env_var_command());
        }

        match self {
            ContainerConfig::Hdfs { role, .. } => {
                args.push_str(&self.copy_log4j_properties_cmd(
                    HDFS_LOG4J_CONFIG_FILE,
                    &merged_config.hdfs_logging(),
                ));

                args.push_str(&format!(
                    r#"\
{COMMON_BASH_TRAP_FUNCTIONS}
{remove_vector_shutdown_file_command}
prepare_signal_handlers
if [[ -d {LISTENER_VOLUME_DIR} ]]; then
    export POD_ADDRESS=$(cat {LISTENER_VOLUME_DIR}/default-address/address)
    for i in {LISTENER_VOLUME_DIR}/default-address/ports/*; do
        export $(basename $i | tr a-z A-Z)_PORT="$(cat $i)"
    done
fi
{hadoop_home}/bin/hdfs {role} &
wait_for_termination $!
{create_vector_shutdown_file_command}
"#,
                    hadoop_home = Self::HADOOP_HOME,
                    remove_vector_shutdown_file_command =
                        remove_vector_shutdown_file_command(STACKABLE_LOG_DIR),
                    create_vector_shutdown_file_command =
                        create_vector_shutdown_file_command(STACKABLE_LOG_DIR),
                ));
            }
            ContainerConfig::Zkfc { .. } => {
                if let Some(container_config) = merged_config
                    .as_namenode()
                    .map(|node| node.logging.for_container(&NameNodeContainer::Zkfc))
                {
                    args.push_str(
                        &self.copy_log4j_properties_cmd(ZKFC_LOG4J_CONFIG_FILE, &container_config),
                    );
                }
                args.push_str(&format!(
                    "{hadoop_home}/bin/hdfs zkfc\n",
                    hadoop_home = Self::HADOOP_HOME
                ));
            }
            ContainerConfig::FormatNameNodes { .. } => {
                if let Some(container_config) = merged_config.as_namenode().map(|node| {
                    node.logging
                        .for_container(&NameNodeContainer::FormatNameNodes)
                }) {
                    args.push_str(&self.copy_log4j_properties_cmd(
                        FORMAT_NAMENODES_LOG4J_CONFIG_FILE,
                        &container_config,
                    ));
                }
                // First step we check for active namenodes. This step should return an active namenode
                // for e.g. scaling. It may fail if the active namenode is restarted and the standby
                // namenode takes over.
                // This is why in the second part we check if the node is formatted already via
                // $NAMENODE_DIR/current/VERSION. Then we don't do anything.
                // If there is no active namenode, the current pod is not formatted we format as
                // active namenode. Otherwise as standby node.
                if hdfs.has_kerberos_enabled() {
                    args.push_str(&Self::get_kerberos_ticket(hdfs, role)?);
                }
                args.push_str(&formatdoc!(
                    r###"
                    echo "Start formatting namenode $POD_NAME. Checking for active namenodes:"
                    for namenode_id in {pod_names}
                    do
                      echo -n "Checking pod $namenode_id... "
                      {get_service_state_command}
                      if [ "$SERVICE_STATE" == "active" ]
                      then
                        ACTIVE_NAMENODE=$namenode_id
                        echo "active"
                        break
                      fi
                      echo ""
                    done

                    if [ ! -f "{NAMENODE_ROOT_DATA_DIR}/current/VERSION" ]
                    then
                      if [ -z ${{ACTIVE_NAMENODE+x}} ]
                      then
                        echo "Create pod $POD_NAME as active namenode."
                        {hadoop_home}/bin/hdfs namenode -format -noninteractive
                      else
                        echo "Create pod $POD_NAME as standby namenode."
                        {hadoop_home}/bin/hdfs namenode -bootstrapStandby -nonInteractive
                      fi
                    else
                      cat "{NAMENODE_ROOT_DATA_DIR}/current/VERSION"
                      echo "Pod $POD_NAME already formatted. Skipping..."
                    fi
                    "###,
                    get_service_state_command = Self::get_namenode_service_state_command(),
                    hadoop_home = Self::HADOOP_HOME,
                    pod_names = namenode_podrefs
                        .iter()
                        .map(|pod_ref| pod_ref.pod_name.as_ref())
                        .collect::<Vec<&str>>()
                        .join(" "),
                ));
            }
            ContainerConfig::FormatZooKeeper { .. } => {
                if let Some(container_config) = merged_config.as_namenode().map(|node| {
                    node.logging
                        .for_container(&NameNodeContainer::FormatZooKeeper)
                }) {
                    args.push_str(&self.copy_log4j_properties_cmd(
                        FORMAT_ZOOKEEPER_LOG4J_CONFIG_FILE,
                        &container_config,
                    ));
                }
                args.push_str(&formatdoc!(
                    r###"
                    echo "Attempt to format ZooKeeper..."
                    if [[ "0" -eq "$(echo $POD_NAME | sed -e 's/.*-//')" ]] ; then
                      set +e
                      {hadoop_home}/bin/hdfs zkfc -formatZK -nonInteractive
                      EXITCODE=$?
                      set -e
                      if [[ $EXITCODE -eq 0 ]]; then
                        echo "Successfully formatted"
                      elif [[ $EXITCODE -eq 2 ]]; then
                        echo "ZNode already existed, did nothing"
                      else
                        echo "Zookeeper format failed with exit code $EXITCODE"
                        exit $EXITCODE
                      fi

                    else
                      echo "ZooKeeper already formatted!"
                    fi
                    "###,
                    hadoop_home = Self::HADOOP_HOME
                ));
            }
            ContainerConfig::WaitForNameNodes { .. } => {
                if let Some(container_config) = merged_config.as_datanode().map(|node| {
                    node.logging
                        .for_container(&DataNodeContainer::WaitForNameNodes)
                }) {
                    args.push_str(&self.copy_log4j_properties_cmd(
                        WAIT_FOR_NAMENODES_LOG4J_CONFIG_FILE,
                        &container_config,
                    ));
                }
                if hdfs.has_kerberos_enabled() {
                    args.push_str(&Self::get_kerberos_ticket(hdfs, role)?);
                }
                args.push_str(&formatdoc!(
                    r###"
                    echo "Waiting for namenodes to get ready:"
                    n=0
                    while [ ${{n}} -lt 12 ];
                    do
                      ALL_NODES_READY=true
                      for namenode_id in {pod_names}
                      do
                        echo -n "Checking pod $namenode_id... "
                        {get_service_state_command}
                        if [ "$SERVICE_STATE" = "active" ] || [ "$SERVICE_STATE" = "standby" ]
                        then
                          echo "$SERVICE_STATE"
                        else
                          echo "not ready"
                          ALL_NODES_READY=false
                        fi
                      done
                      if [ "$ALL_NODES_READY" == "true" ]
                      then
                        echo "All namenodes ready!"
                        break
                      fi
                      echo ""
                      n=$(( n  + 1))
                      sleep 5
                    done
                    "###,
                    get_service_state_command = Self::get_namenode_service_state_command(),
                    pod_names = namenode_podrefs
                        .iter()
                        .map(|pod_ref| pod_ref.pod_name.as_ref())
                        .collect::<Vec<&str>>()
                        .join(" ")
                ));
            }
        }
        Ok(vec![args])
    }

    // Command to export `KERBEROS_REALM` env var to default real from krb5.conf, e.g. `CLUSTER.LOCAL`
    fn export_kerberos_real_env_var_command() -> String {
        "export KERBEROS_REALM=$(grep -oP 'default_realm = \\K.*' /stackable/kerberos/krb5.conf)\n"
            .to_string()
    }

    /// Command to `kinit` a ticket using the principal created for the specified hdfs role
    /// Needs the KERBEROS_REALM env var, which will be written with `export_kerberos_real_env_var_command`
    /// Needs the POD_NAME env var to be present, which will be provided by the PodSpec
    fn get_kerberos_ticket(hdfs: &HdfsCluster, role: &HdfsRole) -> Result<String, Error> {
        let principal = format!(
            "{service_name}/{hdfs_name}.{namespace}.svc.cluster.local@${{KERBEROS_REALM}}",
            service_name = role.kerberos_service_name(),
            hdfs_name = hdfs.name_any(),
            namespace = hdfs.namespace().context(ObjectHasNoNamespaceSnafu)?,
        );
        Ok(formatdoc!(
            r###"
            echo "Getting ticket for {principal}" from /stackable/kerberos/keytab
            kinit "{principal}" -kt /stackable/kerberos/keytab
            "###,
        ))
    }

    fn get_namenode_service_state_command() -> String {
        formatdoc!(
            r###"
                  SERVICE_STATE=$({hadoop_home}/bin/hdfs haadmin -getServiceState $namenode_id | tail -n1 || true)"###,
            hadoop_home = Self::HADOOP_HOME,
        )
    }

    /// Returns the container env variables.
    fn env(
        &self,
        hdfs: &HdfsCluster,
        zookeeper_config_map_name: &str,
        env_overrides: Option<&BTreeMap<String, String>>,
        resources: Option<&ResourceRequirements>,
    ) -> Vec<EnvVar> {
        let mut env = Vec::new();

        env.extend(Self::shared_env_vars(
            self.volume_mount_dirs().final_config(),
            zookeeper_config_map_name,
        ));

        // For the main container we use specialized env variables for every role
        // (think of like HDFS_NAMENODE_OPTS or HDFS_DATANODE_OPTS)
        // We do so, so that users shelling into the hdfs Pods will not have problems
        // because the will read out the HADOOP_OPTS env var as well for the cli clients
        // (but *not* the HDFS_NAMENODE_OPTS env var)!
        // The hadoop opts contain a Prometheus metric emitter, which binds itself to a static port.
        // When the users tries to start a cli tool the port is already taken by the hdfs services,
        // so we don't want to stuff all the config into HADOOP_OPTS, but rather into the specialized env variables
        // See https://github.com/stackabletech/hdfs-operator/issues/138 for details
        if let ContainerConfig::Hdfs { role, .. } = self {
            env.push(EnvVar {
                name: role.hadoop_opts_env_var_for_role().to_string(),
                value: self.build_hadoop_opts(hdfs, resources).ok(),
                ..EnvVar::default()
            });
        }
        // Additionally, any other init or sidecar container must have access to the following settings.
        // As the Prometheus metric emitter is not part of this config it's safe to use for hdfs cli tools as well.
        // This will not only enable the init containers to work, but also the user to run e.g.
        // `bin/hdfs dfs -ls /` without getting `Caused by: java.lang.IllegalArgumentException: KrbException: Cannot locate default realm`
        // because the `-Djava.security.krb5.conf` setting is missing
        if hdfs.has_kerberos_enabled() {
            env.push(EnvVar {
                name: "HADOOP_OPTS".to_string(),
                value: Some("-Djava.security.krb5.conf=/stackable/kerberos/krb5.conf".to_string()),
                ..EnvVar::default()
            });

            env.push(EnvVar {
                name: "KRB5_CONFIG".to_string(),
                value: Some("/stackable/kerberos/krb5.conf".to_string()),
                ..EnvVar::default()
            });
            env.push(EnvVar {
                name: "KRB5_CLIENT_KTNAME".to_string(),
                value: Some("/stackable/kerberos/keytab".to_string()),
                ..EnvVar::default()
            });
        }

        // Overrides need to come last
        env.extend(Self::transform_env_overrides_to_env_vars(env_overrides));
        env
    }

    /// Returns the container resources.
    fn resources(&self, merged_config: &AnyNodeConfig) -> Option<ResourceRequirements> {
        match self {
            // Namenode sidecar containers
            ContainerConfig::Zkfc { .. } => Some(
                ResourceRequirementsBuilder::new()
                    .with_cpu_request("100m")
                    .with_cpu_limit("400m")
                    .with_memory_request("512Mi")
                    .with_memory_limit("512Mi")
                    .build(),
            ),
            // Main container and init containers
            ContainerConfig::Hdfs { .. }
            | ContainerConfig::FormatNameNodes { .. }
            | ContainerConfig::FormatZooKeeper { .. }
            | ContainerConfig::WaitForNameNodes { .. } => match merged_config {
                AnyNodeConfig::NameNode(node) => Some(node.resources.clone().into()),
                AnyNodeConfig::DataNode(node) => Some(node.resources.clone().into()),
                AnyNodeConfig::JournalNode(node) => Some(node.resources.clone().into()),
            },
        }
    }

    /// Creates a probe for [`stackable_operator::k8s_openapi::api::core::v1::TCPSocketAction`]
    /// for liveness or readiness probes
    fn tcp_socket_action_probe(
        &self,
        period_seconds: i32,
        initial_delay_seconds: i32,
    ) -> Option<Probe> {
        match self {
            ContainerConfig::Hdfs {
                tcp_socket_action_port_name,
                ..
            } => Some(Probe {
                tcp_socket: Some(TCPSocketAction {
                    port: IntOrString::String(String::from(*tcp_socket_action_port_name)),
                    ..TCPSocketAction::default()
                }),
                period_seconds: Some(period_seconds),
                initial_delay_seconds: Some(initial_delay_seconds),
                ..Probe::default()
            }),
            _ => None,
        }
    }

    /// Return the container volumes.
    fn volumes(&self, merged_config: &AnyNodeConfig, object_name: &str) -> Vec<Volume> {
        let mut volumes = vec![];

        if let ContainerConfig::Hdfs { .. } = self {
            if let AnyNodeConfig::DataNode(node) = merged_config {
                volumes.push(
                    VolumeBuilder::new(LISTENER_VOLUME_NAME)
                        .ephemeral(
                            ListenerOperatorVolumeSourceBuilder::new(
                                &ListenerReference::ListenerClass(node.listener_class.to_string()),
                            )
                            .build(),
                        )
                        .build(),
                );
            }

            volumes.push(
                VolumeBuilder::new(ContainerConfig::STACKABLE_LOG_VOLUME_MOUNT_NAME)
                    .empty_dir(EmptyDirVolumeSource {
                        medium: None,
                        size_limit: Some(
                            product_logging::framework::calculate_log_volume_size_limit(&[
                                MAX_HDFS_LOG_FILE_SIZE,
                                MAX_ZKFC_LOG_FILE_SIZE,
                                MAX_FORMAT_NAMENODE_LOG_FILE_SIZE,
                                MAX_FORMAT_ZOOKEEPER_LOG_FILE_SIZE,
                                MAX_WAIT_NAMENODES_LOG_FILE_SIZE,
                            ]),
                        ),
                    })
                    .build(),
            );
        }

        let container_log_config = match self {
            ContainerConfig::Hdfs { .. } => Some(merged_config.hdfs_logging()),
            ContainerConfig::Zkfc { .. } => merged_config
                .as_namenode()
                .map(|node| node.logging.for_container(&NameNodeContainer::Zkfc)),
            ContainerConfig::FormatNameNodes { .. } => merged_config.as_namenode().map(|node| {
                node.logging
                    .for_container(&NameNodeContainer::FormatNameNodes)
            }),
            ContainerConfig::FormatZooKeeper { .. } => merged_config.as_namenode().map(|node| {
                node.logging
                    .for_container(&NameNodeContainer::FormatZooKeeper)
            }),
            ContainerConfig::WaitForNameNodes { .. } => merged_config.as_datanode().map(|node| {
                node.logging
                    .for_container(&DataNodeContainer::WaitForNameNodes)
            }),
        };
        volumes.extend(Self::common_container_volumes(
            container_log_config.as_deref(),
            object_name,
            self.volume_mount_dirs().config_mount_name(),
            self.volume_mount_dirs().log_mount_name(),
        ));

        volumes
    }

    /// Returns the container volume mounts.
    fn volume_mounts(&self, hdfs: &HdfsCluster, merged_config: &AnyNodeConfig) -> Vec<VolumeMount> {
        let mut volume_mounts = vec![
            VolumeMountBuilder::new(Self::STACKABLE_LOG_VOLUME_MOUNT_NAME, STACKABLE_LOG_DIR)
                .build(),
            VolumeMountBuilder::new(
                self.volume_mount_dirs().config_mount_name(),
                self.volume_mount_dirs().config_mount(),
            )
            .build(),
            VolumeMountBuilder::new(
                self.volume_mount_dirs().log_mount_name(),
                self.volume_mount_dirs().log_mount(),
            )
            .build(),
        ];

        // Adding this for all containers, as not only the main container needs Kerberos or TLS
        if hdfs.has_kerberos_enabled() {
            volume_mounts.push(VolumeMountBuilder::new("kerberos", "/stackable/kerberos").build());
        }
        if hdfs.has_https_enabled() {
            // This volume will be propagated by the create-tls-cert-bundle container
            volume_mounts
                .push(VolumeMountBuilder::new(TLS_STORE_VOLUME_NAME, TLS_STORE_DIR).build());
        }

        match self {
            ContainerConfig::FormatNameNodes { .. } => {
                // As FormatNameNodes only runs on the Namenodes we can safely assume the only pvc is called "data".
                volume_mounts.push(
                    VolumeMountBuilder::new(Self::DATA_VOLUME_MOUNT_NAME, STACKABLE_ROOT_DATA_DIR)
                        .build(),
                );
            }
            ContainerConfig::Hdfs { role, .. } => {
                // JournalNode doesn't use listeners, since it's only used internally by the namenodes
                if let HdfsRole::NameNode | HdfsRole::DataNode = role {
                    volume_mounts.push(
                        VolumeMountBuilder::new(LISTENER_VOLUME_NAME, LISTENER_VOLUME_DIR).build(),
                    );
                }

                // Add data volume
                match role {
                    HdfsRole::NameNode | HdfsRole::JournalNode => {
                        volume_mounts.push(
                            VolumeMountBuilder::new(
                                Self::DATA_VOLUME_MOUNT_NAME,
                                STACKABLE_ROOT_DATA_DIR,
                            )
                            .build(),
                        );
                    }
                    HdfsRole::DataNode => {
                        for pvc in Self::volume_claim_templates(merged_config) {
                            let pvc_name = pvc.name_any();
                            volume_mounts.push(VolumeMount {
                                mount_path: format!("{DATANODE_ROOT_DATA_DIR_PREFIX}{pvc_name}"),
                                name: pvc_name,
                                ..VolumeMount::default()
                            });
                        }
                    }
                }
            }
            // The other containers don't need any data pvcs to be mounted
            ContainerConfig::Zkfc { .. }
            | ContainerConfig::WaitForNameNodes { .. }
            | ContainerConfig::FormatZooKeeper { .. } => {}
        }
        volume_mounts
    }

    /// Create a config directory for the respective container.
    fn create_config_directory_cmd(&self) -> String {
        format!(
            "mkdir -p {config_dir_name}\n",
            config_dir_name = self.volume_mount_dirs().final_config()
        )
    }

    /// Copy all the configuration files to the respective container config dir.
    fn copy_config_xml_cmd(&self) -> String {
        format!(
            "cp {config_dir_mount}/*.xml {config_dir_name}\n",
            config_dir_mount = self.volume_mount_dirs().config_mount(),
            config_dir_name = self.volume_mount_dirs().final_config()
        )
    }

    /// Copy the `log4j.properties` to the respective container config dir.
    /// This will be copied from:
    /// - Custom: the log dir mount of the custom config map
    /// - Automatic: the container config mount dir
    fn copy_log4j_properties_cmd(
        &self,
        log4j_config_file: &str,
        container_log_config: &ContainerLogConfig,
    ) -> String {
        let source_log4j_properties_dir = if let ContainerLogConfig {
            choice: Some(ContainerLogConfigChoice::Custom(_)),
        } = container_log_config
        {
            self.volume_mount_dirs().log_mount()
        } else {
            self.volume_mount_dirs().config_mount()
        };

        format!(
            "cp {log4j_properties_dir}/{file_name} {config_dir}/{LOG4J_PROPERTIES}\n",
            log4j_properties_dir = source_log4j_properties_dir,
            file_name = log4j_config_file,
            config_dir = self.volume_mount_dirs().final_config()
        )
    }

    /// Build HADOOP_{*node}_OPTS for each namenode, datanodes and journalnodes.
    fn build_hadoop_opts(
        &self,
        hdfs: &HdfsCluster,
        resources: Option<&ResourceRequirements>,
    ) -> Result<String, Error> {
        match self {
            ContainerConfig::Hdfs {
                role, metrics_port, ..
            } => {
                let cvd = ContainerVolumeDirs::from(role);
                let config_dir = cvd.final_config();
                let mut jvm_args = vec![
                    format!(
                        "-Djava.security.properties={config_dir}/{JVM_SECURITY_PROPERTIES_FILE} -javaagent:/stackable/jmx/jmx_prometheus_javaagent.jar={metrics_port}:/stackable/jmx/{role}.yaml",
                    )];

                if hdfs.has_kerberos_enabled() {
                    jvm_args.push(
                        "-Djava.security.krb5.conf=/stackable/kerberos/krb5.conf".to_string(),
                    );
                }

                if let Some(memory_limit) = resources.and_then(|r| r.limits.as_ref()?.get("memory"))
                {
                    let memory_limit =
                        MemoryQuantity::try_from(memory_limit).with_context(|_| {
                            InvalidJavaHeapConfigSnafu {
                                role: role.to_string(),
                            }
                        })?;
                    jvm_args.push(format!(
                        "-Xmx{}",
                        (memory_limit * Self::JVM_HEAP_FACTOR)
                            .scale_to(BinaryMultiple::Kibi)
                            .format_for_java()
                            .with_context(|_| {
                                InvalidJavaHeapConfigSnafu {
                                    role: role.to_string(),
                                }
                            })?
                    ));
                }

                Ok(jvm_args.join(" ").trim().to_string())
            }
            _ => Ok("".to_string()),
        }
    }

    /// Container ports for the main containers namenode, datanode and journalnode.
    fn container_ports(&self, hdfs: &HdfsCluster) -> Vec<ContainerPort> {
        match self {
            ContainerConfig::Hdfs { role, .. } => hdfs
                .ports(role)
                .into_iter()
                .map(|(name, value)| ContainerPort {
                    name: Some(name),
                    container_port: i32::from(value),
                    protocol: Some("TCP".to_string()),
                    ..ContainerPort::default()
                })
                .collect(),
            _ => {
                vec![]
            }
        }
    }

    /// Transform the ProductConfig map structure to a Vector of env vars.
    fn transform_env_overrides_to_env_vars(
        env_overrides: Option<&BTreeMap<String, String>>,
    ) -> Vec<EnvVar> {
        env_overrides
            .cloned()
            .unwrap_or_default()
            .into_iter()
            .map(|(k, v)| EnvVar {
                name: k,
                value: Some(v),
                ..EnvVar::default()
            })
            .collect()
    }

    /// Common shared or required container env variables.
    fn shared_env_vars(hadoop_conf_dir: &str, zk_config_map_name: &str) -> Vec<EnvVar> {
        vec![
            EnvVar {
                name: "HADOOP_HOME".to_string(),
                value: Some(String::from(Self::HADOOP_HOME)),
                ..EnvVar::default()
            },
            EnvVar {
                name: "HADOOP_CONF_DIR".to_string(),
                value: Some(String::from(hadoop_conf_dir)),
                ..EnvVar::default()
            },
            EnvVar {
                name: "POD_NAME".to_string(),
                value_from: Some(EnvVarSource {
                    field_ref: Some(ObjectFieldSelector {
                        field_path: String::from("metadata.name"),
                        ..ObjectFieldSelector::default()
                    }),
                    ..EnvVarSource::default()
                }),
                ..EnvVar::default()
            },
            EnvVar {
                name: "ZOOKEEPER".to_string(),
                value_from: Some(EnvVarSource {
                    config_map_key_ref: Some(ConfigMapKeySelector {
                        name: Some(String::from(zk_config_map_name)),
                        key: "ZOOKEEPER".to_string(),
                        ..ConfigMapKeySelector::default()
                    }),
                    ..EnvVarSource::default()
                }),
                ..EnvVar::default()
            },
        ]
    }

    /// Common container specific log and config volumes
    fn common_container_volumes(
        container_log_config: Option<&ContainerLogConfig>,
        object_name: &str,
        config_volume_name: &str,
        log_volume_name: &str,
    ) -> Vec<Volume> {
        let mut volumes = vec![];
        if let Some(container_log_config) = container_log_config {
            volumes.push(
                VolumeBuilder::new(config_volume_name)
                    .config_map(ConfigMapVolumeSource {
                        name: Some(object_name.to_string()),
                        ..ConfigMapVolumeSource::default()
                    })
                    .build(),
            );
            if let ContainerLogConfig {
                choice:
                    Some(ContainerLogConfigChoice::Custom(CustomContainerLogConfig {
                        custom: ConfigMapLogConfig { config_map },
                    })),
            } = container_log_config
            {
                volumes.push(
                    VolumeBuilder::new(log_volume_name)
                        .config_map(ConfigMapVolumeSource {
                            name: Some(config_map.clone()),
                            ..ConfigMapVolumeSource::default()
                        })
                        .build(),
                );
            } else {
                volumes.push(
                    VolumeBuilder::new(log_volume_name)
                        .config_map(ConfigMapVolumeSource {
                            name: Some(object_name.to_string()),
                            ..ConfigMapVolumeSource::default()
                        })
                        .build(),
                );
            }
        }
        volumes
    }
}

impl From<HdfsRole> for ContainerConfig {
    fn from(role: HdfsRole) -> Self {
        match role {
            HdfsRole::NameNode => Self::Hdfs {
                role: role.clone(),
                container_name: role.to_string(),
                volume_mounts: ContainerVolumeDirs::from(role),
                tcp_socket_action_port_name: SERVICE_PORT_NAME_RPC,
                metrics_port: DEFAULT_NAME_NODE_METRICS_PORT,
            },
            HdfsRole::DataNode => Self::Hdfs {
                role: role.clone(),
                container_name: role.to_string(),
                volume_mounts: ContainerVolumeDirs::from(role),
                tcp_socket_action_port_name: SERVICE_PORT_NAME_IPC,
                metrics_port: DEFAULT_DATA_NODE_METRICS_PORT,
            },
            HdfsRole::JournalNode => Self::Hdfs {
                role: role.clone(),
                container_name: role.to_string(),
                volume_mounts: ContainerVolumeDirs::from(role),
                tcp_socket_action_port_name: SERVICE_PORT_NAME_RPC,
                metrics_port: DEFAULT_JOURNAL_NODE_METRICS_PORT,
            },
        }
    }
}

impl TryFrom<String> for ContainerConfig {
    type Error = Error;

    fn try_from(container_name: String) -> Result<Self, Self::Error> {
        match HdfsRole::from_str(container_name.as_str()) {
            Ok(role) => Ok(ContainerConfig::from(role)),
            // No hadoop main process container
            Err(_) => match container_name {
                // namenode side container
                name if name == NameNodeContainer::Zkfc.to_string() => Ok(Self::Zkfc {
                    volume_mounts: ContainerVolumeDirs::try_from(name.as_str())?,
                    container_name: name,
                }),
                // namenode init containers
                name if name == NameNodeContainer::FormatNameNodes.to_string() => {
                    Ok(Self::FormatNameNodes {
                        volume_mounts: ContainerVolumeDirs::try_from(name.as_str())?,
                        container_name: name,
                    })
                }
                name if name == NameNodeContainer::FormatZooKeeper.to_string() => {
                    Ok(Self::FormatZooKeeper {
                        volume_mounts: ContainerVolumeDirs::try_from(name.as_str())?,
                        container_name: name,
                    })
                }
                // datanode init containers
                name if name == DataNodeContainer::WaitForNameNodes.to_string() => {
                    Ok(Self::WaitForNameNodes {
                        volume_mounts: ContainerVolumeDirs::try_from(name.as_str())?,
                        container_name: name,
                    })
                }
                _ => Err(Error::UnrecognizedContainerName { container_name }),
            },
        }
    }
}

/// Helper struct to collect required config and logging dirs.
pub struct ContainerVolumeDirs {
    /// The final config dir where to store core-site.xml, hdfs-size.xml and logging configs.
    final_config_dir: String,
    /// The mount dir for the config files to be mounted via config map.
    config_mount: String,
    /// The config mount name.
    config_mount_name: String,
    /// The mount dir for the logging config files to be mounted via config map.
    log_mount: String,
    /// The log mount name.
    log_mount_name: String,
}

impl ContainerVolumeDirs {
    const NODE_BASE_CONFIG_DIR: &'static str = "/stackable/config";
    const NODE_BASE_CONFIG_DIR_MOUNT: &'static str = "/stackable/mount/config";
    const NODE_BASE_LOG_DIR_MOUNT: &'static str = "/stackable/mount/log";

    pub fn final_config(&self) -> &str {
        self.final_config_dir.as_str()
    }

    pub fn config_mount(&self) -> &str {
        self.config_mount.as_str()
    }
    pub fn config_mount_name(&self) -> &str {
        self.config_mount_name.as_str()
    }

    pub fn log_mount(&self) -> &str {
        self.log_mount.as_str()
    }
    pub fn log_mount_name(&self) -> &str {
        self.log_mount_name.as_str()
    }
}

impl From<HdfsRole> for ContainerVolumeDirs {
    fn from(role: HdfsRole) -> Self {
        ContainerVolumeDirs {
            final_config_dir: format!("{base}/{role}", base = Self::NODE_BASE_CONFIG_DIR),
            config_mount: format!("{base}/{role}", base = Self::NODE_BASE_CONFIG_DIR_MOUNT),
            config_mount_name: ContainerConfig::HDFS_CONFIG_VOLUME_MOUNT_NAME.to_string(),
            log_mount: format!("{base}/{role}", base = Self::NODE_BASE_LOG_DIR_MOUNT),
            log_mount_name: ContainerConfig::HDFS_LOG_VOLUME_MOUNT_NAME.to_string(),
        }
    }
}

impl From<&HdfsRole> for ContainerVolumeDirs {
    fn from(role: &HdfsRole) -> Self {
        ContainerVolumeDirs {
            final_config_dir: format!("{base}/{role}", base = Self::NODE_BASE_CONFIG_DIR),
            config_mount: format!("{base}/{role}", base = Self::NODE_BASE_CONFIG_DIR_MOUNT),
            config_mount_name: ContainerConfig::HDFS_CONFIG_VOLUME_MOUNT_NAME.to_string(),
            log_mount: format!("{base}/{role}", base = Self::NODE_BASE_LOG_DIR_MOUNT),
            log_mount_name: ContainerConfig::HDFS_LOG_VOLUME_MOUNT_NAME.to_string(),
        }
    }
}

impl TryFrom<&str> for ContainerVolumeDirs {
    type Error = Error;

    fn try_from(container_name: &str) -> Result<Self, Error> {
        if let Ok(role) = HdfsRole::from_str(container_name) {
            return Ok(ContainerVolumeDirs::from(role));
        }

        let (config_mount_name, log_mount_name) = match container_name {
            // namenode side container
            name if name == NameNodeContainer::Zkfc.to_string() => (
                ContainerConfig::ZKFC_CONFIG_VOLUME_MOUNT_NAME.to_string(),
                ContainerConfig::ZKFC_LOG_VOLUME_MOUNT_NAME.to_string(),
            ),
            // namenode init containers
            name if name == NameNodeContainer::FormatNameNodes.to_string() => (
                ContainerConfig::FORMAT_NAMENODES_CONFIG_VOLUME_MOUNT_NAME.to_string(),
                ContainerConfig::FORMAT_NAMENODES_LOG_VOLUME_MOUNT_NAME.to_string(),
            ),
            name if name == NameNodeContainer::FormatZooKeeper.to_string() => (
                ContainerConfig::FORMAT_ZOOKEEPER_CONFIG_VOLUME_MOUNT_NAME.to_string(),
                ContainerConfig::FORMAT_ZOOKEEPER_LOG_VOLUME_MOUNT_NAME.to_string(),
            ),
            // datanode init containers
            name if name == DataNodeContainer::WaitForNameNodes.to_string() => (
                ContainerConfig::WAIT_FOR_NAMENODES_CONFIG_VOLUME_MOUNT_NAME.to_string(),
                ContainerConfig::WAIT_FOR_NAMENODES_LOG_VOLUME_MOUNT_NAME.to_string(),
            ),
            _ => {
                return Err(Error::UnrecognizedContainerName {
                    container_name: container_name.to_string(),
                })
            }
        };

        let final_config_dir =
            format!("{base}/{container_name}", base = Self::NODE_BASE_CONFIG_DIR);
        let config_mount = format!(
            "{base}/{container_name}",
            base = Self::NODE_BASE_CONFIG_DIR_MOUNT
        );
        let log_mount = format!(
            "{base}/{container_name}",
            base = Self::NODE_BASE_LOG_DIR_MOUNT
        );

        Ok(ContainerVolumeDirs {
            final_config_dir,
            config_mount,
            config_mount_name,
            log_mount,
            log_mount_name,
        })
    }
}<|MERGE_RESOLUTION|>--- conflicted
+++ resolved
@@ -22,19 +22,15 @@
         STACKABLE_ROOT_DATA_DIR,
     },
     storage::DataNodeStorageConfig,
-<<<<<<< HEAD
     AnyNodeConfig, DataNodeContainer, HdfsCluster, HdfsPodRef, HdfsRole, NameNodeContainer,
-=======
-    AnyNodeConfig, DataNodeContainer, HdfsCluster, HdfsPodRef, HdfsRole, LoggingExt as _,
-    NameNodeContainer,
->>>>>>> 0051bc7b
 };
 use stackable_operator::{
     builder::{
-        resources::ResourceRequirementsBuilder, ContainerBuilder, PodBuilder,
-        SecretOperatorVolumeSourceBuilder, VolumeBuilder, VolumeMountBuilder,
+        resources::ResourceRequirementsBuilder, ContainerBuilder,
+        ListenerOperatorVolumeSourceBuilder, ListenerOperatorVolumeSourceBuilderError,
+        ListenerReference, PodBuilder, SecretFormat, SecretOperatorVolumeSourceBuilder,
+        SecretOperatorVolumeSourceBuilderError, VolumeBuilder, VolumeMountBuilder,
     },
-    builder::{SecretFormat, SecretOperatorVolumeSourceBuilderError},
     commons::product_image_selection::ResolvedProductImage,
     k8s_openapi::{
         api::core::v1::{
@@ -58,17 +54,6 @@
     },
     utils::COMMON_BASH_TRAP_FUNCTIONS,
 };
-<<<<<<< HEAD
-=======
-use stackable_operator::{
-    builder::{ListenerOperatorVolumeSourceBuilder, ListenerReference, SecretFormat},
-    product_logging::framework::{
-        create_vector_shutdown_file_command, remove_vector_shutdown_file_command,
-    },
-    utils::COMMON_BASH_TRAP_FUNCTIONS,
-};
-use std::{collections::BTreeMap, str::FromStr};
->>>>>>> 0051bc7b
 use strum::{Display, EnumDiscriminants, IntoStaticStr};
 
 use crate::product_logging::{
@@ -83,6 +68,8 @@
 pub(crate) const TLS_STORE_PASSWORD: &str = "changeit";
 pub(crate) const KERBEROS_VOLUME_NAME: &str = "kerberos";
 
+type Result<T, E = Error> = std::result::Result<T, E>;
+
 #[derive(Snafu, Debug, EnumDiscriminants)]
 #[strum_discriminants(derive(IntoStaticStr))]
 pub enum Error {
@@ -108,6 +95,11 @@
     BuildSecretVolume {
         source: SecretOperatorVolumeSourceBuilderError,
         volume_name: String,
+    },
+
+    #[snafu(display("failed to build listener volume"))]
+    BuildListenerVolume {
+        source: ListenerOperatorVolumeSourceBuilderError,
     },
 }
 
@@ -187,7 +179,7 @@
     ) -> Result<(), Error> {
         // HDFS main container
         let main_container_config = Self::from(role.clone());
-        pb.add_volumes(main_container_config.volumes(merged_config, object_name));
+        pb.add_volumes(main_container_config.volumes(merged_config, object_name)?);
         pb.add_container(main_container_config.main_container(
             hdfs,
             role,
@@ -255,7 +247,7 @@
             HdfsRole::NameNode => {
                 // Zookeeper fail over container
                 let zkfc_container_config = Self::try_from(NameNodeContainer::Zkfc.to_string())?;
-                pb.add_volumes(zkfc_container_config.volumes(merged_config, object_name));
+                pb.add_volumes(zkfc_container_config.volumes(merged_config, object_name)?);
                 pb.add_container(zkfc_container_config.main_container(
                     hdfs,
                     role,
@@ -269,7 +261,7 @@
                 let format_namenodes_container_config =
                     Self::try_from(NameNodeContainer::FormatNameNodes.to_string())?;
                 pb.add_volumes(
-                    format_namenodes_container_config.volumes(merged_config, object_name),
+                    format_namenodes_container_config.volumes(merged_config, object_name)?,
                 );
                 pb.add_init_container(format_namenodes_container_config.init_container(
                     hdfs,
@@ -285,7 +277,7 @@
                 let format_zookeeper_container_config =
                     Self::try_from(NameNodeContainer::FormatZooKeeper.to_string())?;
                 pb.add_volumes(
-                    format_zookeeper_container_config.volumes(merged_config, object_name),
+                    format_zookeeper_container_config.volumes(merged_config, object_name)?,
                 );
                 pb.add_init_container(format_zookeeper_container_config.init_container(
                     hdfs,
@@ -302,7 +294,7 @@
                 let wait_for_namenodes_container_config =
                     Self::try_from(DataNodeContainer::WaitForNameNodes.to_string())?;
                 pb.add_volumes(
-                    wait_for_namenodes_container_config.volumes(merged_config, object_name),
+                    wait_for_namenodes_container_config.volumes(merged_config, object_name)?,
                 );
                 pb.add_init_container(wait_for_namenodes_container_config.init_container(
                     hdfs,
@@ -320,16 +312,20 @@
         Ok(())
     }
 
-    pub fn volume_claim_templates(merged_config: &AnyNodeConfig) -> Vec<PersistentVolumeClaim> {
+    pub fn volume_claim_templates(
+        merged_config: &AnyNodeConfig,
+    ) -> Result<Vec<PersistentVolumeClaim>> {
         match merged_config {
             AnyNodeConfig::NameNode(node) => {
                 let listener = ListenerOperatorVolumeSourceBuilder::new(
                     &ListenerReference::ListenerClass(node.listener_class.to_string()),
                 )
-                .build()
+                .build_ephemeral()
+                .context(BuildListenerVolumeSnafu)?
                 .volume_claim_template
                 .unwrap();
-                vec![
+
+                let pvcs = vec![
                     node.resources.storage.data.build_pvc(
                         ContainerConfig::DATA_VOLUME_MOUNT_NAME,
                         Some(vec!["ReadWriteOnce"]),
@@ -342,16 +338,18 @@
                         spec: Some(listener.spec),
                         ..Default::default()
                     },
-                ]
-            }
-            AnyNodeConfig::JournalNode(node) => vec![node.resources.storage.data.build_pvc(
+                ];
+
+                Ok(pvcs)
+            }
+            AnyNodeConfig::JournalNode(node) => Ok(vec![node.resources.storage.data.build_pvc(
                 ContainerConfig::DATA_VOLUME_MOUNT_NAME,
                 Some(vec!["ReadWriteOnce"]),
-            )],
-            AnyNodeConfig::DataNode(node) => DataNodeStorageConfig {
+            )]),
+            AnyNodeConfig::DataNode(node) => Ok(DataNodeStorageConfig {
                 pvcs: node.resources.storage.clone(),
             }
-            .build_pvcs(),
+            .build_pvcs()),
         }
     }
 
@@ -385,7 +383,7 @@
                 env_overrides,
                 resources.as_ref(),
             ))
-            .add_volume_mounts(self.volume_mounts(hdfs, merged_config))
+            .add_volume_mounts(self.volume_mounts(hdfs, merged_config)?)
             .add_container_ports(self.container_ports(hdfs));
 
         if let Some(resources) = resources {
@@ -421,7 +419,7 @@
             .command(Self::command())
             .args(self.args(hdfs, role, merged_config, namenode_podrefs)?)
             .add_env_vars(self.env(hdfs, zookeeper_config_map_name, env_overrides, None))
-            .add_volume_mounts(self.volume_mounts(hdfs, merged_config));
+            .add_volume_mounts(self.volume_mounts(hdfs, merged_config)?);
 
         // We use the main app container resources here in contrast to several operators (which use
         // hardcoded resources) due to the different code structure.
@@ -815,7 +813,7 @@
     }
 
     /// Return the container volumes.
-    fn volumes(&self, merged_config: &AnyNodeConfig, object_name: &str) -> Vec<Volume> {
+    fn volumes(&self, merged_config: &AnyNodeConfig, object_name: &str) -> Result<Vec<Volume>> {
         let mut volumes = vec![];
 
         if let ContainerConfig::Hdfs { .. } = self {
@@ -826,7 +824,8 @@
                             ListenerOperatorVolumeSourceBuilder::new(
                                 &ListenerReference::ListenerClass(node.listener_class.to_string()),
                             )
-                            .build(),
+                            .build_ephemeral()
+                            .context(BuildListenerVolumeSnafu)?,
                         )
                         .build(),
                 );
@@ -875,11 +874,15 @@
             self.volume_mount_dirs().log_mount_name(),
         ));
 
-        volumes
+        Ok(volumes)
     }
 
     /// Returns the container volume mounts.
-    fn volume_mounts(&self, hdfs: &HdfsCluster, merged_config: &AnyNodeConfig) -> Vec<VolumeMount> {
+    fn volume_mounts(
+        &self,
+        hdfs: &HdfsCluster,
+        merged_config: &AnyNodeConfig,
+    ) -> Result<Vec<VolumeMount>> {
         let mut volume_mounts = vec![
             VolumeMountBuilder::new(Self::STACKABLE_LOG_VOLUME_MOUNT_NAME, STACKABLE_LOG_DIR)
                 .build(),
@@ -933,7 +936,7 @@
                         );
                     }
                     HdfsRole::DataNode => {
-                        for pvc in Self::volume_claim_templates(merged_config) {
+                        for pvc in Self::volume_claim_templates(merged_config)? {
                             let pvc_name = pvc.name_any();
                             volume_mounts.push(VolumeMount {
                                 mount_path: format!("{DATANODE_ROOT_DATA_DIR_PREFIX}{pvc_name}"),
@@ -949,7 +952,8 @@
             | ContainerConfig::WaitForNameNodes { .. }
             | ContainerConfig::FormatZooKeeper { .. } => {}
         }
-        volume_mounts
+
+        Ok(volume_mounts)
     }
 
     /// Create a config directory for the respective container.
