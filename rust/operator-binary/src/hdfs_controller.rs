--- conflicted
+++ resolved
@@ -52,7 +52,7 @@
 use crate::{
     build_recommended_labels,
     config::{CoreSiteConfigBuilder, HdfsSiteConfigBuilder},
-    container::ContainerConfig,
+    container::{self, ContainerConfig},
     container::{TLS_STORE_DIR, TLS_STORE_PASSWORD},
     discovery::{self, build_discovery_configmap},
     event::{build_invalid_replica_message, publish_event},
@@ -128,18 +128,11 @@
         role_group: String,
     },
 
-<<<<<<< HEAD
+    #[snafu(display("Cannot collect discovery configuration"))]
+    CollectDiscoveryConfig { source: stackable_hdfs_crd::Error },
+
     #[snafu(display("Cannot build config discovery config map"))]
     BuildDiscoveryConfigMap { source: discovery::Error },
-=======
-    #[snafu(display("Cannot collect discovery configuration"))]
-    CollectDiscoveryConfig { source: stackable_hdfs_crd::Error },
-
-    #[snafu(display("Cannot build discovery config map"))]
-    BuildDiscoveryConfigMap {
-        source: stackable_operator::error::Error,
-    },
->>>>>>> 0051bc7b
 
     #[snafu(display("Failed to patch service account"))]
     ApplyServiceAccount {
@@ -230,6 +223,9 @@
 
     #[snafu(display("failed to build role-group selector label"))]
     BuildRoleGroupSelectorLabel { source: LabelError },
+
+    #[snafu(display("failed to build role-group volume claim templates from config"))]
+    BuildRoleGroupVolumeClaimTemplates { source: container::Error },
 
     #[snafu(display("failed to build object meta data"))]
     ObjectMeta { source: ObjectMetaBuilderError },
@@ -298,26 +294,6 @@
     )
     .context(CreateClusterResourcesSnafu)?;
 
-<<<<<<< HEAD
-    let discovery_cm = build_discovery_configmap(
-        &hdfs,
-        HDFS_CONTROLLER,
-        &namenode_podrefs,
-        &resolved_product_image,
-    )
-    .context(BuildDiscoveryConfigMapSnafu)?;
-
-    // The discovery CM is linked to the cluster lifecycle via ownerreference.
-    // Therefore, must not be added to the "orphaned" cluster resources
-    client
-        .apply_patch(FIELD_MANAGER_SCOPE, &discovery_cm, &discovery_cm)
-        .await
-        .with_context(|_| ApplyDiscoveryConfigMapSnafu {
-            name: discovery_cm.metadata.name.clone().unwrap_or_default(),
-        })?;
-
-=======
->>>>>>> 0051bc7b
     // The service account and rolebinding will be created per cluster
     let (rbac_sa, rbac_rolebinding) = build_rbac_resources(
         hdfs.as_ref(),
@@ -435,7 +411,8 @@
             .await
             .context(CollectDiscoveryConfigSnafu)?,
         &resolved_product_image,
-    )?;
+    )
+    .context(BuildDiscoveryConfigMapSnafu)?;
 
     // The discovery CM is linked to the cluster lifecycle via ownerreference.
     // Therefore, must not be added to the "orphaned" cluster resources
@@ -829,6 +806,9 @@
     )
     .context(BuildRoleGroupSelectorLabelSnafu)?;
 
+    let pvcs = ContainerConfig::volume_claim_templates(merged_config)
+        .context(BuildRoleGroupVolumeClaimTemplatesSnafu)?;
+
     let statefulset_spec = StatefulSetSpec {
         pod_management_policy: Some("OrderedReady".to_string()),
         replicas: role
@@ -841,7 +821,7 @@
         service_name: object_name,
         template: pod_template,
 
-        volume_claim_templates: Some(ContainerConfig::volume_claim_templates(merged_config)),
+        volume_claim_templates: Some(pvcs),
         ..StatefulSetSpec::default()
     };
 
