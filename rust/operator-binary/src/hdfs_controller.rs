--- conflicted
+++ resolved
@@ -502,10 +502,6 @@
                 // IMPORTANT: these folders must be under the volume mount point, otherwise they will not
                 // be formatted by the namenode, or used by the other services.
                 // See also: https://github.com/apache-spark-on-k8s/kubernetes-HDFS/commit/aef9586ecc8551ca0f0a468c3b917d8c38f494a0
-<<<<<<< HEAD
-                let mut builder = HdfsSiteConfigBuilder::new(hdfs_name.to_string());
-                builder
-=======
                 //
                 // Notes on configuration choices
                 // ===============================
@@ -515,8 +511,8 @@
                 // This caused a deadlock with no namenode becoming active during a startup after
                 // HDFS was completely down for a while.
 
-                hdfs_site_xml = HdfsSiteConfigBuilder::new(hdfs_name.to_string())
->>>>>>> 4b47b2c3
+                let mut builder = HdfsSiteConfigBuilder::new(hdfs_name.to_string());
+                builder
                     .dfs_namenode_name_dir()
                     .dfs_datanode_data_dir(
                         merged_config
@@ -774,14 +770,7 @@
             service_name: object_name,
             template: pod_template,
 
-<<<<<<< HEAD
-            volume_claim_templates: Some(ContainerConfig::volume_claim_templates(
-                role,
-                merged_config,
-            )),
-=======
             volume_claim_templates: Some(ContainerConfig::volume_claim_templates(merged_config)),
->>>>>>> 4b47b2c3
             ..StatefulSetSpec::default()
         }),
         status: None,
