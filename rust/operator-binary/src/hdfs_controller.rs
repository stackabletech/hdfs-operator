--- conflicted
+++ resolved
@@ -412,12 +412,8 @@
             let rg_service = rolegroup_service(hdfs, metadata, &role, &rolegroup_ref)?;
 
             let rg_configmap = rolegroup_config_map(
-<<<<<<< HEAD
                 hdfs,
-=======
-                &hdfs,
                 &client.kubernetes_cluster_info,
->>>>>>> 38981185
                 metadata,
                 &rolegroup_ref,
                 rolegroup_config,
@@ -429,12 +425,8 @@
             )?;
 
             let rg_statefulset = rolegroup_statefulset(
-<<<<<<< HEAD
                 hdfs,
-=======
-                &hdfs,
                 &client.kubernetes_cluster_info,
->>>>>>> 38981185
                 metadata,
                 &role,
                 &rolegroup_ref,
@@ -495,12 +487,8 @@
     // Discovery CM will fail to build until the rest of the cluster has been deployed, so do it last
     // so that failure won't inhibit the rest of the cluster from booting up.
     let discovery_cm = build_discovery_configmap(
-<<<<<<< HEAD
         hdfs,
-=======
-        &hdfs,
         &client.kubernetes_cluster_info,
->>>>>>> 38981185
         HDFS_CONTROLLER,
         &hdfs
             .namenode_listener_refs(client)
