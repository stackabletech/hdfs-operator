--- conflicted
+++ resolved
@@ -275,25 +275,6 @@
     )
     .context(CreateClusterResourcesSnafu)?;
 
-<<<<<<< HEAD
-=======
-    let discovery_cm = build_discovery_configmap(
-        &hdfs,
-        HDFS_CONTROLLER,
-        &namenode_podrefs,
-        &resolved_product_image,
-    )?;
-
-    // The discovery CM is linked to the cluster lifecycle via ownerreference.
-    // Therefore, must not be added to the "orphaned" cluster resources
-    client
-        .apply_patch(FIELD_MANAGER_SCOPE, &discovery_cm, &discovery_cm)
-        .await
-        .with_context(|_| ApplyDiscoveryConfigMapSnafu {
-            name: discovery_cm.metadata.name.clone().unwrap_or_default(),
-        })?;
-
->>>>>>> 1e4f5a28
     // The service account and rolebinding will be created per cluster
     let (rbac_sa, rbac_rolebinding) = build_rbac_resources(
         hdfs.as_ref(),
@@ -407,8 +388,7 @@
             .await
             .context(CollectDiscoveryConfigSnafu)?,
         &resolved_product_image,
-    )
-    .context(BuildDiscoveryConfigMapSnafu)?;
+    )?;
 
     // The discovery CM is linked to the cluster lifecycle via ownerreference.
     // Therefore, must not be added to the "orphaned" cluster resources
