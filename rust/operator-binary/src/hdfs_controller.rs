use std::{
    collections::{BTreeMap, HashMap},
    str::FromStr,
    sync::Arc,
};

use product_config::{
    types::PropertyNameKind,
    writer::{to_hadoop_xml, to_java_properties_string, PropertiesWriterError},
    ProductConfigManager,
};
use snafu::{OptionExt, ResultExt, Snafu};
use stackable_hdfs_crd::{
    constants::*, AnyNodeConfig, HdfsCluster, HdfsClusterStatus, HdfsPodRef, HdfsRole,
};
use stackable_operator::{
    builder::{
        ConfigMapBuilder, ObjectMetaBuilder, ObjectMetaBuilderError, PodBuilder,
        PodSecurityContextBuilder,
    },
    client::Client,
    cluster_resources::{ClusterResourceApplyStrategy, ClusterResources},
    commons::{
        product_image_selection::ResolvedProductImage,
        rbac::{build_rbac_resources, service_account_name},
    },
    k8s_openapi::{
        api::{
            apps::v1::{StatefulSet, StatefulSetSpec},
            core::v1::{ConfigMap, Service, ServicePort, ServiceSpec},
        },
        apimachinery::pkg::apis::meta::v1::LabelSelector,
        DeepMerge,
    },
    kube::{
        api::ObjectMeta,
        runtime::{controller::Action, reflector::ObjectRef},
        Resource, ResourceExt,
    },
    kvp::{Label, LabelError, Labels},
    logging::controller::ReconcilerError,
    product_config_utils::{transform_all_roles_to_config, validate_all_roles_and_groups_config},
    role_utils::{GenericRoleConfig, RoleGroupRef},
    status::condition::{
        compute_conditions, operations::ClusterOperationsConditionBuilder,
        statefulset::StatefulSetConditionBuilder,
    },
    time::Duration,
};
use strum::{EnumDiscriminants, IntoStaticStr};

use crate::{
    build_recommended_labels,
    config::{CoreSiteConfigBuilder, HdfsSiteConfigBuilder},
    container::ContainerConfig,
    container::{TLS_STORE_DIR, TLS_STORE_PASSWORD},
    discovery::{self, build_discovery_configmap},
    event::{build_invalid_replica_message, publish_event},
    kerberos,
    operations::{
        graceful_shutdown::{self, add_graceful_shutdown_config},
        pdb::add_pdbs,
    },
    product_logging::{extend_role_group_config_map, resolve_vector_aggregator_address},
    OPERATOR_NAME,
};

pub const RESOURCE_MANAGER_HDFS_CONTROLLER: &str = "hdfs-operator-hdfs-controller";
const HDFS_CONTROLLER: &str = "hdfs-controller";
const DOCKER_IMAGE_BASE_NAME: &str = "hadoop";

#[derive(Snafu, Debug, EnumDiscriminants)]
#[strum_discriminants(derive(IntoStaticStr))]
pub enum Error {
    #[snafu(display("Invalid role configuration"))]
    InvalidRoleConfig {
        source: stackable_operator::product_config_utils::ConfigError,
    },

    #[snafu(display("Invalid product configuration"))]
    InvalidProductConfig {
        source: stackable_operator::error::Error,
    },

    #[snafu(display("Cannot create rolegroup service [{name}]"))]
    ApplyRoleGroupService {
        source: stackable_operator::error::Error,
        name: String,
    },

    #[snafu(display("Cannot create role group config map [{name}]"))]
    ApplyRoleGroupConfigMap {
        source: stackable_operator::error::Error,
        name: String,
    },

    #[snafu(display("Cannot create role group stateful set [{name}]"))]
    ApplyRoleGroupStatefulSet {
        source: stackable_operator::error::Error,
        name: String,
    },

    #[snafu(display("Cannot create discovery config map [{name}]"))]
    ApplyDiscoveryConfigMap {
        source: stackable_operator::error::Error,
        name: String,
    },

    #[snafu(display("No metadata for [{obj_ref}]"))]
    ObjectMissingMetadataForOwnerRef {
        source: stackable_operator::error::Error,
        obj_ref: ObjectRef<HdfsCluster>,
    },

    #[snafu(display("Invalid role [{role}]"))]
    InvalidRole {
        source: strum::ParseError,
        role: String,
    },

    #[snafu(display("Object has no name"))]
    ObjectHasNoName { obj_ref: ObjectRef<HdfsCluster> },

    #[snafu(display("Cannot build config map for role [{role}] and role group [{role_group}]"))]
    BuildRoleGroupConfigMap {
        source: stackable_operator::error::Error,
        role: String,
        role_group: String,
    },

    #[snafu(display("Cannot build config discovery config map"))]
    BuildDiscoveryConfigMap { source: discovery::Error },

    #[snafu(display("Failed to patch service account"))]
    ApplyServiceAccount {
        source: stackable_operator::error::Error,
    },

    #[snafu(display("Failed to patch role binding"))]
    ApplyRoleBinding {
        source: stackable_operator::error::Error,
    },

    #[snafu(display("Failed to create cluster resources"))]
    CreateClusterResources {
        source: stackable_operator::error::Error,
    },

    #[snafu(display("Failed to delete orphaned resources"))]
    DeleteOrphanedResources {
        source: stackable_operator::error::Error,
    },

    #[snafu(display("Failed to create pod references"))]
    CreatePodReferences { source: stackable_hdfs_crd::Error },

    #[snafu(display("Failed to build role properties"))]
    BuildRoleProperties { source: stackable_hdfs_crd::Error },

    #[snafu(display("failed to resolve the Vector aggregator address"))]
    ResolveVectorAggregatorAddress {
        source: crate::product_logging::Error,
    },

    #[snafu(display("failed to add the logging configuration to the ConfigMap [{cm_name}]"))]
    InvalidLoggingConfig {
        source: crate::product_logging::Error,
        cm_name: String,
    },

    #[snafu(display("failed to merge config"))]
    ConfigMerge { source: stackable_hdfs_crd::Error },

    #[snafu(display("failed to create cluster event"))]
    FailedToCreateClusterEvent { source: crate::event::Error },

    #[snafu(display("failed to create container and volume configuration"))]
    FailedToCreateContainerAndVolumeConfiguration { source: crate::container::Error },

    #[snafu(display("failed to create PodDisruptionBudget"))]
    FailedToCreatePdb {
        source: crate::operations::pdb::Error,
    },

    #[snafu(display("failed to update status"))]
    ApplyStatus {
        source: stackable_operator::error::Error,
    },

    #[snafu(display("failed to build RBAC resources"))]
    BuildRbacResources {
        source: stackable_operator::error::Error,
    },

    #[snafu(display(
        "kerberos not supported for HDFS versions < 3.3.x. Please use at least version 3.3.x"
    ))]
    KerberosNotSupported,

    #[snafu(display(
        "failed to serialize [{JVM_SECURITY_PROPERTIES_FILE}] for {}",
        rolegroup
    ))]
    JvmSecurityProperties {
        source: PropertiesWriterError,
        rolegroup: String,
    },

    #[snafu(display("failed to configure graceful shutdown"))]
    GracefulShutdown { source: graceful_shutdown::Error },

    #[snafu(display("failed to build roleGroup selector labels"))]
    RoleGroupSelectorLabels { source: stackable_hdfs_crd::Error },

    #[snafu(display("failed to build label"))]
    BuildLabel { source: LabelError },

    #[snafu(display("failed to build object meta data"))]
    ObjectMeta { source: ObjectMetaBuilderError },

    #[snafu(display("failed to build security config"))]
    BuildSecurityConfig { source: kerberos::Error },
}

impl ReconcilerError for Error {
    fn category(&self) -> &'static str {
        ErrorDiscriminants::from(self).into()
    }
}

pub type HdfsOperatorResult<T> = Result<T, Error>;

pub struct Ctx {
    pub client: Client,
    pub product_config: ProductConfigManager,
}

pub async fn reconcile_hdfs(hdfs: Arc<HdfsCluster>, ctx: Arc<Ctx>) -> HdfsOperatorResult<Action> {
    tracing::info!("Starting reconcile");
    let client = &ctx.client;

    let resolved_product_image = hdfs
        .spec
        .image
        .resolve(DOCKER_IMAGE_BASE_NAME, crate::built_info::CARGO_PKG_VERSION);
    if hdfs.has_kerberos_enabled() && kerberos::check_if_supported(&resolved_product_image) {
        return KerberosNotSupportedSnafu.fail();
    }

    let vector_aggregator_address = resolve_vector_aggregator_address(&hdfs, client)
        .await
        .context(ResolveVectorAggregatorAddressSnafu)?;

    let validated_config = validate_all_roles_and_groups_config(
        &resolved_product_image.product_version,
        &transform_all_roles_to_config(
            hdfs.as_ref(),
            hdfs.build_role_properties()
                .context(BuildRolePropertiesSnafu)?,
        )
        .context(InvalidRoleConfigSnafu)?,
        &ctx.product_config,
        false,
        false,
    )
    .context(InvalidProductConfigSnafu)?;

    // A list of all name and journal nodes across all role groups is needed for all ConfigMaps and initialization checks.
    let namenode_podrefs = hdfs
        .pod_refs(&HdfsRole::NameNode)
        .context(CreatePodReferencesSnafu)?;
    let journalnode_podrefs = hdfs
        .pod_refs(&HdfsRole::JournalNode)
        .context(CreatePodReferencesSnafu)?;

    let mut cluster_resources = ClusterResources::new(
        APP_NAME,
        OPERATOR_NAME,
        RESOURCE_MANAGER_HDFS_CONTROLLER,
        &hdfs.object_ref(&()),
        ClusterResourceApplyStrategy::from(&hdfs.spec.cluster_operation),
    )
    .context(CreateClusterResourcesSnafu)?;

    let discovery_cm = build_discovery_configmap(
        &hdfs,
        HDFS_CONTROLLER,
        &namenode_podrefs,
        &resolved_product_image,
    )
    .context(BuildDiscoveryConfigMapSnafu)?;

    // The discovery CM is linked to the cluster lifecycle via ownerreference.
    // Therefore, must not be added to the "orphaned" cluster resources
    client
        .apply_patch(FIELD_MANAGER_SCOPE, &discovery_cm, &discovery_cm)
        .await
        .with_context(|_| ApplyDiscoveryConfigMapSnafu {
            name: discovery_cm.metadata.name.clone().unwrap_or_default(),
        })?;

    // The service account and rolebinding will be created per cluster
    let (rbac_sa, rbac_rolebinding) = build_rbac_resources(
        hdfs.as_ref(),
        APP_NAME,
        cluster_resources
            .get_required_labels()
            .context(BuildLabelSnafu)?,
    )
    .context(BuildRbacResourcesSnafu)?;

    cluster_resources
        .add(client, rbac_sa)
        .await
        .context(ApplyServiceAccountSnafu)?;
    cluster_resources
        .add(client, rbac_rolebinding)
        .await
        .context(ApplyRoleBindingSnafu)?;

    let dfs_replication = hdfs.spec.cluster_config.dfs_replication;
    let mut ss_cond_builder = StatefulSetConditionBuilder::default();

    for (role_name, group_config) in validated_config.iter() {
        let role: HdfsRole = HdfsRole::from_str(role_name).with_context(|_| InvalidRoleSnafu {
            role: role_name.to_string(),
        })?;

        if let Some(content) = build_invalid_replica_message(&hdfs, &role, dfs_replication) {
            publish_event(
                &hdfs,
                client,
                "Reconcile",
                "Invalid replicas",
                content.as_ref(),
            )
            .await
            .context(FailedToCreateClusterEventSnafu)?;
        }

        for (rolegroup_name, rolegroup_config) in group_config.iter() {
            let merged_config = role
                .merged_config(&hdfs, rolegroup_name)
                .context(ConfigMergeSnafu)?;

            let env_overrides = rolegroup_config.get(&PropertyNameKind::Env);

            let rolegroup_ref = hdfs.rolegroup_ref(role_name, rolegroup_name);

            let rg_service =
                rolegroup_service(&hdfs, &role, &rolegroup_ref, &resolved_product_image)?;
            let rg_configmap = rolegroup_config_map(
                &hdfs,
                &rolegroup_ref,
                rolegroup_config,
                &namenode_podrefs,
                &journalnode_podrefs,
                &resolved_product_image,
                &merged_config,
                vector_aggregator_address.as_deref(),
            )?;

            let rg_statefulset = rolegroup_statefulset(
                &hdfs,
                &role,
                &rolegroup_ref,
                &resolved_product_image,
                env_overrides,
                &merged_config,
                &namenode_podrefs,
            )?;

            let rg_service_name = rg_service.name_any();
            cluster_resources
                .add(client, rg_service)
                .await
                .with_context(|_| ApplyRoleGroupServiceSnafu {
                    name: rg_service_name,
                })?;
            let rg_configmap_name = rg_configmap.name_any();
            cluster_resources
                .add(client, rg_configmap.clone())
                .await
                .with_context(|_| ApplyRoleGroupConfigMapSnafu {
                    name: rg_configmap_name,
                })?;
            let rg_statefulset_name = rg_statefulset.name_any();
            ss_cond_builder.add(
                cluster_resources
                    .add(client, rg_statefulset.clone())
                    .await
                    .with_context(|_| ApplyRoleGroupStatefulSetSnafu {
                        name: rg_statefulset_name,
                    })?,
            );
        }

        let role_config = hdfs.role_config(&role);
        if let Some(GenericRoleConfig {
            pod_disruption_budget: pdb,
        }) = role_config
        {
            add_pdbs(pdb, &hdfs, &role, client, &mut cluster_resources)
                .await
                .context(FailedToCreatePdbSnafu)?;
        }
    }

    let cluster_operation_cond_builder =
        ClusterOperationsConditionBuilder::new(&hdfs.spec.cluster_operation);

    let status = HdfsClusterStatus {
        conditions: compute_conditions(
            hdfs.as_ref(),
            &[&ss_cond_builder, &cluster_operation_cond_builder],
        ),
    };

    cluster_resources
        .delete_orphaned_resources(client)
        .await
        .context(DeleteOrphanedResourcesSnafu)?;
    client
        .apply_patch_status(OPERATOR_NAME, &*hdfs, &status)
        .await
        .context(ApplyStatusSnafu)?;

    Ok(Action::await_change())
}

fn rolegroup_service(
    hdfs: &HdfsCluster,
    role: &HdfsRole,
    rolegroup_ref: &RoleGroupRef<HdfsCluster>,
    resolved_product_image: &ResolvedProductImage,
) -> HdfsOperatorResult<Service> {
    tracing::info!("Setting up Service for {:?}", rolegroup_ref);

    let prometheus_label =
        Label::try_from(("prometheus.io/scrape", "true")).context(BuildLabelSnafu)?;

    let metadata = ObjectMetaBuilder::new()
        .name_and_namespace(hdfs)
        .name(&rolegroup_ref.object_name())
        .ownerreference_from_resource(hdfs, None, Some(true))
        .context(ObjectMissingMetadataForOwnerRefSnafu {
            obj_ref: ObjectRef::from_obj(hdfs),
        })?
        .with_recommended_labels(build_recommended_labels(
            hdfs,
            RESOURCE_MANAGER_HDFS_CONTROLLER,
            &resolved_product_image.app_version_label,
            &rolegroup_ref.role,
            &rolegroup_ref.role_group,
        ))
        .context(ObjectMetaSnafu)?
        .with_label(prometheus_label)
        .build();

    let service_spec = ServiceSpec {
        // Internal communication does not need to be exposed
        type_: Some("ClusterIP".to_string()),
        cluster_ip: Some("None".to_string()),
        ports: Some(
            hdfs.ports(role)
                .into_iter()
                .map(|(name, value)| ServicePort {
                    name: Some(name),
                    port: i32::from(value),
                    protocol: Some("TCP".to_string()),
                    ..ServicePort::default()
                })
                .collect(),
        ),
        selector: Some(
            hdfs.rolegroup_selector_labels(rolegroup_ref)
                .context(RoleGroupSelectorLabelsSnafu)?
                .into(),
        ),
        publish_not_ready_addresses: Some(true),
        ..ServiceSpec::default()
    };

    Ok(Service {
        metadata,
        spec: Some(service_spec),
        status: None,
    })
}

#[allow(clippy::too_many_arguments)]
fn rolegroup_config_map(
    hdfs: &HdfsCluster,
    rolegroup_ref: &RoleGroupRef<HdfsCluster>,
    rolegroup_config: &HashMap<PropertyNameKind, BTreeMap<String, String>>,
    namenode_podrefs: &[HdfsPodRef],
    journalnode_podrefs: &[HdfsPodRef],
    resolved_product_image: &ResolvedProductImage,
    merged_config: &AnyNodeConfig,
    vector_aggregator_address: Option<&str>,
) -> HdfsOperatorResult<ConfigMap> {
    tracing::info!("Setting up ConfigMap for {:?}", rolegroup_ref);
    let hdfs_name = hdfs
        .metadata
        .name
        .as_deref()
        .with_context(|| ObjectHasNoNameSnafu {
            obj_ref: ObjectRef::from_obj(hdfs),
        })?;

    let mut hdfs_site_xml = String::new();
    let mut core_site_xml = String::new();
    let mut hadoop_policy_xml = String::new();
    let mut ssl_server_xml = String::new();
    let mut ssl_client_xml = String::new();

    for (property_name_kind, config) in rolegroup_config {
        match property_name_kind {
            PropertyNameKind::File(file_name) if file_name == HDFS_SITE_XML => {
                // IMPORTANT: these folders must be under the volume mount point, otherwise they will not
                // be formatted by the namenode, or used by the other services.
                // See also: https://github.com/apache-spark-on-k8s/kubernetes-HDFS/commit/aef9586ecc8551ca0f0a468c3b917d8c38f494a0
                //
                // Notes on configuration choices
                // ===============================
                // We used to set `dfs.ha.nn.not-become-active-in-safemode` to true here due to
                // badly worded HDFS documentation:
                // https://hadoop.apache.org/docs/stable/hadoop-project-dist/hadoop-hdfs/HDFSHighAvailabilityWithNFS.html
                // This caused a deadlock with no namenode becoming active during a startup after
                // HDFS was completely down for a while.

                hdfs_site_xml = HdfsSiteConfigBuilder::new(hdfs_name.to_string())
                    .dfs_namenode_name_dir()
                    .dfs_datanode_data_dir(
                        merged_config
                            .as_datanode()
                            .map(|node| node.resources.storage.clone()),
                    )
                    .dfs_journalnode_edits_dir()
                    .dfs_replication(hdfs.spec.cluster_config.dfs_replication)
                    .dfs_name_services()
                    .dfs_ha_namenodes(namenode_podrefs)
                    .dfs_namenode_shared_edits_dir(journalnode_podrefs)
                    .dfs_namenode_name_dir_ha(namenode_podrefs)
                    .dfs_namenode_rpc_address_ha(namenode_podrefs)
                    .dfs_namenode_http_address_ha(hdfs, namenode_podrefs)
                    .dfs_client_failover_proxy_provider()
                    .security_config(hdfs)
                    .add("dfs.ha.fencing.methods", "shell(/bin/true)")
                    .add("dfs.ha.automatic-failover.enabled", "true")
                    .add("dfs.ha.namenode.id", "${env.POD_NAME}")
                    // the extend with config must come last in order to have overrides working!!!
                    .extend(config)
                    .build_as_xml();
            }
            PropertyNameKind::File(file_name) if file_name == CORE_SITE_XML => {
                core_site_xml = CoreSiteConfigBuilder::new(hdfs_name.to_string())
                    .fs_default_fs()
                    .ha_zookeeper_quorum()
                    .security_config(hdfs)
                    .context(BuildSecurityConfigSnafu)?
                    // the extend with config must come last in order to have overrides working!!!
                    .extend(config)
                    .build_as_xml();
            }
            PropertyNameKind::File(file_name) if file_name == HADOOP_POLICY_XML => {
                // We don't add any settings here, the main purpose is to have a configOverride for users.
                let mut config_opts: BTreeMap<String, Option<String>> = BTreeMap::new();
                config_opts.extend(config.iter().map(|(k, v)| (k.clone(), Some(v.clone()))));
                hadoop_policy_xml = to_hadoop_xml(config_opts.iter());
            }
            PropertyNameKind::File(file_name) if file_name == SSL_SERVER_XML => {
                let mut config_opts = BTreeMap::new();
                if hdfs.has_https_enabled() {
                    config_opts.extend([
                        (
                            "ssl.server.truststore.location".to_string(),
                            Some(format!("{TLS_STORE_DIR}/truststore.p12")),
                        ),
                        (
                            "ssl.server.truststore.type".to_string(),
                            Some("pkcs12".to_string()),
                        ),
                        (
                            "ssl.server.truststore.password".to_string(),
                            Some(TLS_STORE_PASSWORD.to_string()),
                        ),
                        (
                            "ssl.server.keystore.location".to_string(),
                            Some(format!("{TLS_STORE_DIR}/keystore.p12")),
                        ),
                        (
                            "ssl.server.keystore.type".to_string(),
                            Some("pkcs12".to_string()),
                        ),
                        (
                            "ssl.server.keystore.password".to_string(),
                            Some(TLS_STORE_PASSWORD.to_string()),
                        ),
                    ]);
                }
                config_opts.extend(config.iter().map(|(k, v)| (k.clone(), Some(v.clone()))));
                ssl_server_xml = to_hadoop_xml(config_opts.iter());
            }
            PropertyNameKind::File(file_name) if file_name == SSL_CLIENT_XML => {
                let mut config_opts = BTreeMap::new();
                if hdfs.has_https_enabled() {
                    config_opts.extend([
                        (
                            "ssl.client.truststore.location".to_string(),
                            Some(format!("{TLS_STORE_DIR}/truststore.p12")),
                        ),
                        (
                            "ssl.client.truststore.type".to_string(),
                            Some("pkcs12".to_string()),
                        ),
                        (
                            "ssl.client.truststore.password".to_string(),
                            Some(TLS_STORE_PASSWORD.to_string()),
                        ),
                    ]);
                }
                config_opts.extend(config.iter().map(|(k, v)| (k.clone(), Some(v.clone()))));
                ssl_client_xml = to_hadoop_xml(config_opts.iter());
            }
            _ => {}
        }
    }

    let mut builder = ConfigMapBuilder::new();

    let jvm_sec_props: BTreeMap<String, Option<String>> = rolegroup_config
        .get(&PropertyNameKind::File(
            JVM_SECURITY_PROPERTIES_FILE.to_string(),
        ))
        .cloned()
        .unwrap_or_default()
        .into_iter()
        .map(|(k, v)| (k, Some(v)))
        .collect();

    let cm_metadata = ObjectMetaBuilder::new()
        .name_and_namespace(hdfs)
        .name(&rolegroup_ref.object_name())
        .ownerreference_from_resource(hdfs, None, Some(true))
        .with_context(|_| ObjectMissingMetadataForOwnerRefSnafu {
            obj_ref: ObjectRef::from_obj(hdfs),
        })?
        .with_recommended_labels(build_recommended_labels(
            hdfs,
            RESOURCE_MANAGER_HDFS_CONTROLLER,
            &resolved_product_image.app_version_label,
            &rolegroup_ref.role,
            &rolegroup_ref.role_group,
        ))
        .context(ObjectMetaSnafu)?
        .build();

    builder
        .metadata(cm_metadata)
        .add_data(CORE_SITE_XML.to_string(), core_site_xml)
        .add_data(HDFS_SITE_XML.to_string(), hdfs_site_xml)
        .add_data(HADOOP_POLICY_XML.to_string(), hadoop_policy_xml)
        .add_data(SSL_SERVER_XML, ssl_server_xml)
        .add_data(SSL_CLIENT_XML, ssl_client_xml)
        .add_data(
            JVM_SECURITY_PROPERTIES_FILE,
            to_java_properties_string(jvm_sec_props.iter()).with_context(|_| {
                JvmSecurityPropertiesSnafu {
                    rolegroup: rolegroup_ref.role_group.clone(),
                }
            })?,
        );

    extend_role_group_config_map(
        rolegroup_ref,
        vector_aggregator_address,
        merged_config,
        &mut builder,
    )
    .context(InvalidLoggingConfigSnafu {
        cm_name: rolegroup_ref.object_name(),
    })?;

    builder
        .build()
        .with_context(|_| BuildRoleGroupConfigMapSnafu {
            role: rolegroup_ref.role.clone(),
            role_group: rolegroup_ref.role_group.clone(),
        })
}

#[allow(clippy::too_many_arguments)]
fn rolegroup_statefulset(
    hdfs: &HdfsCluster,
    role: &HdfsRole,
    rolegroup_ref: &RoleGroupRef<HdfsCluster>,
    resolved_product_image: &ResolvedProductImage,
    env_overrides: Option<&BTreeMap<String, String>>,
    merged_config: &AnyNodeConfig,
    namenode_podrefs: &[HdfsPodRef],
) -> HdfsOperatorResult<StatefulSet> {
    tracing::info!("Setting up StatefulSet for {:?}", rolegroup_ref);

    let object_name = rolegroup_ref.object_name();
    // PodBuilder for StatefulSet Pod template.
    let mut pb = PodBuilder::new();

    let pb_metadata = ObjectMeta {
        labels: Some(
            hdfs.rolegroup_selector_labels(rolegroup_ref)
                .context(RoleGroupSelectorLabelsSnafu)?
                .into(),
        ),
        ..ObjectMeta::default()
<<<<<<< HEAD
    };

    pb.metadata(pb_metadata)
        .image_pull_secrets_from_product_image(resolved_product_image)
        .affinity(merged_config.affinity())
        .service_account_name(service_account_name(APP_NAME))
        .security_context(
            PodSecurityContextBuilder::new()
                .run_as_user(HDFS_UID)
                .run_as_group(0)
                .fs_group(1000)
                .build(),
        );
=======
    })
    .image_pull_secrets_from_product_image(resolved_product_image)
    .affinity(&merged_config.affinity)
    .service_account_name(service_account_name(APP_NAME))
    .security_context(
        PodSecurityContextBuilder::new()
            .run_as_user(HDFS_UID)
            .run_as_group(0)
            .fs_group(1000)
            .build(),
    );
>>>>>>> 4b47b2c3

    // Adds all containers and volumes to the pod builder
    ContainerConfig::add_containers_and_volumes(
        &mut pb,
        hdfs,
        role,
        resolved_product_image,
        merged_config,
        env_overrides,
        &hdfs.spec.cluster_config.zookeeper_config_map_name,
        &object_name,
        namenode_podrefs,
    )
    .context(FailedToCreateContainerAndVolumeConfigurationSnafu)?;

    add_graceful_shutdown_config(merged_config, &mut pb).context(GracefulShutdownSnafu)?;

    let mut pod_template = pb.build_template();
    if let Some(pod_overrides) = hdfs.pod_overrides_for_role(role) {
        pod_template.merge_from(pod_overrides.clone());
    }
    if let Some(pod_overrides) = hdfs.pod_overrides_for_role_group(role, &rolegroup_ref.role_group)
    {
        pod_template.merge_from(pod_overrides.clone());
    }

    let metadata = ObjectMetaBuilder::new()
        .name_and_namespace(hdfs)
        .name(&rolegroup_ref.object_name())
        .ownerreference_from_resource(hdfs, None, Some(true))
        .with_context(|_| ObjectMissingMetadataForOwnerRefSnafu {
            obj_ref: ObjectRef::from_obj(hdfs),
        })?
        .with_recommended_labels(build_recommended_labels(
            hdfs,
            RESOURCE_MANAGER_HDFS_CONTROLLER,
            &resolved_product_image.app_version_label,
            &rolegroup_ref.role,
            &rolegroup_ref.role_group,
        ))
        .context(ObjectMetaSnafu)?
        .build();

    let match_labels = Labels::role_group_selector(
        hdfs,
        APP_NAME,
        &rolegroup_ref.role,
        &rolegroup_ref.role_group,
    )
    .context(BuildLabelSnafu)?;

    let statefulset_spec = StatefulSetSpec {
        pod_management_policy: Some("OrderedReady".to_string()),
        replicas: role
            .role_group_replicas(hdfs, &rolegroup_ref.role_group)
            .map(i32::from),
        selector: LabelSelector {
            match_labels: Some(match_labels.into()),
            ..LabelSelector::default()
        },
        service_name: object_name,
        template: pod_template,

        volume_claim_templates: ContainerConfig::volume_claim_templates(role, merged_config),
        ..StatefulSetSpec::default()
    };

    Ok(StatefulSet {
<<<<<<< HEAD
        metadata,
        spec: Some(statefulset_spec),
=======
        metadata: ObjectMetaBuilder::new()
            .name_and_namespace(hdfs)
            .name(&rolegroup_ref.object_name())
            .ownerreference_from_resource(hdfs, None, Some(true))
            .with_context(|_| ObjectMissingMetadataForOwnerRefSnafu {
                obj_ref: ObjectRef::from_obj(hdfs),
            })?
            .with_recommended_labels(build_recommended_labels(
                hdfs,
                RESOURCE_MANAGER_HDFS_CONTROLLER,
                &resolved_product_image.app_version_label,
                &rolegroup_ref.role,
                &rolegroup_ref.role_group,
            ))
            .build(),
        spec: Some(StatefulSetSpec {
            pod_management_policy: Some("OrderedReady".to_string()),
            replicas: role
                .role_group_replicas(hdfs, &rolegroup_ref.role_group)
                .map(i32::from),
            selector: LabelSelector {
                match_labels: Some(role_group_selector_labels(
                    hdfs,
                    APP_NAME,
                    &rolegroup_ref.role,
                    &rolegroup_ref.role_group,
                )),
                ..LabelSelector::default()
            },
            service_name: object_name,
            template: pod_template,

            volume_claim_templates: Some(ContainerConfig::volume_claim_templates(merged_config)),
            ..StatefulSetSpec::default()
        }),
>>>>>>> 4b47b2c3
        status: None,
    })
}

pub fn error_policy(_obj: Arc<HdfsCluster>, _error: &Error, _ctx: Arc<Ctx>) -> Action {
    Action::requeue(*Duration::from_secs(5))
}<|MERGE_RESOLUTION|>--- conflicted
+++ resolved
@@ -713,12 +713,11 @@
                 .into(),
         ),
         ..ObjectMeta::default()
-<<<<<<< HEAD
     };
 
     pb.metadata(pb_metadata)
         .image_pull_secrets_from_product_image(resolved_product_image)
-        .affinity(merged_config.affinity())
+        .affinity(&merged_config.affinity)
         .service_account_name(service_account_name(APP_NAME))
         .security_context(
             PodSecurityContextBuilder::new()
@@ -727,19 +726,6 @@
                 .fs_group(1000)
                 .build(),
         );
-=======
-    })
-    .image_pull_secrets_from_product_image(resolved_product_image)
-    .affinity(&merged_config.affinity)
-    .service_account_name(service_account_name(APP_NAME))
-    .security_context(
-        PodSecurityContextBuilder::new()
-            .run_as_user(HDFS_UID)
-            .run_as_group(0)
-            .fs_group(1000)
-            .build(),
-    );
->>>>>>> 4b47b2c3
 
     // Adds all containers and volumes to the pod builder
     ContainerConfig::add_containers_and_volumes(
@@ -803,51 +789,13 @@
         service_name: object_name,
         template: pod_template,
 
-        volume_claim_templates: ContainerConfig::volume_claim_templates(role, merged_config),
+        volume_claim_templates: Some(ContainerConfig::volume_claim_templates(merged_config)),
         ..StatefulSetSpec::default()
     };
 
     Ok(StatefulSet {
-<<<<<<< HEAD
         metadata,
         spec: Some(statefulset_spec),
-=======
-        metadata: ObjectMetaBuilder::new()
-            .name_and_namespace(hdfs)
-            .name(&rolegroup_ref.object_name())
-            .ownerreference_from_resource(hdfs, None, Some(true))
-            .with_context(|_| ObjectMissingMetadataForOwnerRefSnafu {
-                obj_ref: ObjectRef::from_obj(hdfs),
-            })?
-            .with_recommended_labels(build_recommended_labels(
-                hdfs,
-                RESOURCE_MANAGER_HDFS_CONTROLLER,
-                &resolved_product_image.app_version_label,
-                &rolegroup_ref.role,
-                &rolegroup_ref.role_group,
-            ))
-            .build(),
-        spec: Some(StatefulSetSpec {
-            pod_management_policy: Some("OrderedReady".to_string()),
-            replicas: role
-                .role_group_replicas(hdfs, &rolegroup_ref.role_group)
-                .map(i32::from),
-            selector: LabelSelector {
-                match_labels: Some(role_group_selector_labels(
-                    hdfs,
-                    APP_NAME,
-                    &rolegroup_ref.role,
-                    &rolegroup_ref.role_group,
-                )),
-                ..LabelSelector::default()
-            },
-            service_name: object_name,
-            template: pod_template,
-
-            volume_claim_templates: Some(ContainerConfig::volume_claim_templates(merged_config)),
-            ..StatefulSetSpec::default()
-        }),
->>>>>>> 4b47b2c3
         status: None,
     })
 }
