--- conflicted
+++ resolved
@@ -1,24 +1,3 @@
-<<<<<<< HEAD
-use stackable_hdfs_crd::HdfsCluster;
-use stackable_operator::crd::CustomResourceExt;
-use std::path::PathBuf;
-
-fn main() -> Result<(), stackable_operator::error::Error> {
-    //built::write_built_file().expect("Failed to acquire build-time information");
-
-    let out_dir = PathBuf::from(std::env::var("OUT_DIR").expect("OUT_DIR is required"));
-    built::write_built_file_with_opts(
-        // built's env module depends on a whole bunch of variables that crate2nix doesn't provide
-        // so we grab the specific env variables that we care about out ourselves instead.
-        built::Options::default().set_env(false),
-        "Cargo.toml".as_ref(),
-        &out_dir.join("built.rs"),
-    )
-    .unwrap();
-
-    Ok(())
-=======
 fn main() {
     built::write_built_file().expect("Failed to acquire build-time information");
->>>>>>> ca90f83c
 }