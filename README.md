--- conflicted
+++ resolved
@@ -9,13 +9,11 @@
 [![PRs Welcome](https://img.shields.io/badge/PRs-welcome-green.svg)](https://docs.stackable.tech/home/stable/contributor/index.html)
 [![License OSL3.0](https://img.shields.io/badge/license-OSL3.0-green)](./LICENSE)
 
-[Documentation](https://docs.stackable.tech/home/stable/hdfs) | [Stackable Data Platform](https://stackable.tech/) | [Platform Docs](https://docs.stackable.tech/) | [Discussions](https://github.com/orgs/stackabletech/discussions) | [Discord](https://discord.gg/7kZ3BNnCAF)
-
+[Documentation](https://docs.stackable.tech/hdfs/stable/index.html) | [Stackable Data Platform](https://stackable.tech/) | [Platform Docs](https://docs.stackable.tech/) | [Discussions](https://github.com/orgs/stackabletech/discussions) | [Discord](https://discord.gg/7kZ3BNnCAF)
 
 This is a Kubernetes operator to manage [Apache Hadoop](https://hadoop.apache.org/).
 
-It is part of the Stackable Data Platform, a curated selection of the best open source data apps like Apache Kafka, Apache Druid, Trino or Apache Spark, [all](#other-operators) working together seamlessly. Based on Kubernetes, it runs everywhere – [on prem or in the cloud](#supported-platforms).
-
+It is part of the Stackable Data Platform, a curated selection of the best open source data apps like Apache Kafka, Apache Druid, Trino or Apache Spark, [all](#our-operators) working together seamlessly. Based on Kubernetes, it runs everywhere – [on prem or in the cloud](#supported-platforms).
 
 ## Installation
 
@@ -29,18 +27,13 @@
 
 ## Documentation
 
-The stable documentation for this operator can be found [here](https://docs.stackable.tech/home/stable/hdfs).
-If you are interested in the most recent state of this repository, check out the [nightly docs](https://docs.stackable.tech/home/nightly/hdfs) instead.
+The stable documentation for this operator can be found [here](https://docs.stackable.tech/hdfs/stable/index.html).
+If you are interested in the most recent state of this repository, check out the [nightly docs](https://docs.stackable.tech/hdfs/nightly/index.html) instead.
 
 The documentation for all Stackable products can be found at [docs.stackable.tech](https://docs.stackable.tech).
 
 If you have a question about the Stackable Data Platform contact us via our [homepage](https://stackable.tech/) or ask a public questions in our [Discussions forum](https://github.com/orgs/stackabletech/discussions).
 
-<<<<<<< HEAD
-
-
-=======
->>>>>>> 423dc463
 ## About The Stackable Data Platform
 
 This operator is written and maintained by [Stackable](https://stackable.tech) and it is part of a larger data platform.
