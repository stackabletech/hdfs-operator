--- conflicted
+++ resolved
@@ -12,11 +12,8 @@
 ### Changed
 
 - `operator-rs` `0.56.1` -> `0.57.0` ([#433]).
-<<<<<<< HEAD
 - [BREAKING] `.spec.clusterConfig.listenerClass` has been renamed to `.spec.nameNodes.config.listenerClass`, migration will be required when using `external-unstable` ([#450]).
-=======
 - Change default value of `dfs.ha.nn.not-become-active-in-safemode` from `true` to `false` ([#458]).
->>>>>>> 4b47b2c3
 
 ### Fixed
 
