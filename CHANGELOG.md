# Changelog

All notable changes to this project will be documented in this file.

## [Unreleased]

### Changed

- Replace stackable-operator `initialize_logging` with stackable-telemetry `Tracing` ([#661]).
  - BREAKING: The file log directory was set by `HDFS_OPERATOR_LOG_DIRECTORY`, and is now set by `ROLLING_LOGS`
    (or via `--rolling-logs <DIRECTORY>`).
  - Replace stackable-operator `print_startup_string` with `tracing::info!` with fields.
- BREAKING: Inject the vector aggregator address into the vector config using the env var `VECTOR_AGGREGATOR_ADDRESS` instead
    of having the operator write it to the vector config ([#671]).

### Fixed

- Fix a bug where changes to ConfigMaps that are referenced in the HdfsCluster spec didn't trigger a reconciliation ([#671]).

### Fixed

- Use `json` file extension for log files ([#667]).

[#661]: https://github.com/stackabletech/hdfs-operator/pull/661
<<<<<<< HEAD
[#671]: https://github.com/stackabletech/hdfs-operator/pull/671
=======
[#667]: https://github.com/stackabletech/hdfs-operator/pull/667
>>>>>>> 42368dd3

## [25.3.0] - 2025-03-21

### Added

- The lifetime of auto generated TLS certificates is now configurable with the role and roleGroup
  config property `requestedSecretLifetime`. This helps reducing frequent Pod restarts ([#619]).
- Run a `containerdebug` process in the background of each HDFS container to collect debugging information ([#629]).
- Support configuring JVM arguments ([#636]).
- Aggregate emitted Kubernetes events on the CustomResources ([#643]).
- Add support for version `3.4.1` ([#656]).

### Changed

- Bump `stackable-operator` to 0.87.0 and `stackable-versioned` to 0.6.0 ([#655]).
- Switch the WebUI liveness probe from `httpGet` to checking the tcp socket.
  This helps with setups where configOverrides are used to enable security on the HTTP interfaces.
  As this results in `401` HTTP responses (instead of `200`), this previously failed the liveness checks.
- Set the JVM argument `-Xms` in addition to `-Xmx` (with the same value). This ensure consistent JVM configs across our products ([#636]).
- Default to OCI for image metadata and product image selection ([#640]).

[#619]: https://github.com/stackabletech/hdfs-operator/pull/619
[#629]: https://github.com/stackabletech/hdfs-operator/pull/629
[#636]: https://github.com/stackabletech/hdfs-operator/pull/636
[#640]: https://github.com/stackabletech/hdfs-operator/pull/640
[#643]: https://github.com/stackabletech/hdfs-operator/pull/643
[#655]: https://github.com/stackabletech/hdfs-operator/pull/655
[#656]: https://github.com/stackabletech/hdfs-operator/pull/656

## [24.11.1] - 2025-01-10

### Fixed

- BREAKING: Use distinct ServiceAccounts for the Stacklets, so that multiple Stacklets can be
  deployed in one namespace. Existing Stacklets will use the newly created ServiceAccounts after
  restart ([#616]).

[#616]: https://github.com/stackabletech/hdfs-operator/pull/616

## [24.11.0] - 2024-11-18

### Added

- The operator can now run on Kubernetes clusters using a non-default cluster domain.
  Use the env var `KUBERNETES_CLUSTER_DOMAIN` or the operator Helm chart property `kubernetesClusterDomain` to set a non-default cluster domain ([#591]).

### Changed

- Reduce CRD size from `1.4MB` to `136KB` by accepting arbitrary YAML input instead of the underlying schema for the following fields ([#574]):
  - `podOverrides`
  - `affinity`

### Fixed

- An invalid `HdfsCluster` doesn't cause the operator to stop functioning ([#594]).

[#574]: https://github.com/stackabletech/hdfs-operator/pull/574
[#591]: https://github.com/stackabletech/hdfs-operator/pull/591
[#594]: https://github.com/stackabletech/hdfs-operator/pull/594

## [24.7.0] - 2024-07-24

### Added

- Add experimental support for version `3.4.0` ([#545], [#557]). We do NOT support upgrading from 3.3 to 3.4 yet!

### Changed

- Bump `stackable-operator` from `0.64.0` to `0.70.0` ([#546]).
- Bump `product-config` from `0.6.0` to `0.7.0` ([#546]).
- Bump other dependencies ([#549]).

### Fixed

- Revert changing the getting started script to use the listener class `cluster-internal` ([#492]) ([#493]).
- Fix HDFS pods crashing on launch when any port names contain dashes ([#517]).
- Add labels to ephemeral (listener) volumes. These allow `stackablectl stack list` to display datanode endpoints ([#534])
- Processing of corrupted log events fixed; If errors occur, the error
  messages are added to the log event ([#536]).

[#493]: https://github.com/stackabletech/hdfs-operator/pull/493
[#517]: https://github.com/stackabletech/hdfs-operator/pull/517
[#534]: https://github.com/stackabletech/hdfs-operator/pull/534
[#536]: https://github.com/stackabletech/hdfs-operator/pull/536
[#545]: https://github.com/stackabletech/hdfs-operator/pull/545
[#546]: https://github.com/stackabletech/hdfs-operator/pull/546
[#549]: https://github.com/stackabletech/hdfs-operator/pull/549
[#557]: https://github.com/stackabletech/hdfs-operator/pull/557

## [24.3.0] - 2024-03-20

### Added

- Added rack awareness support via topology provider implementation ([#429], [#495]).
- More CRD documentation ([#433]).
- Support for exposing HDFS clusters to clients outside of Kubernetes ([#450]).
- Helm: support labels in values.yaml ([#460]).
- Add support for OPA authorizer ([#474]).

### Changed

- Use new label builders ([#454]).
- Change the liveness probes to use the web UI port and to fail after
  one minute ([#491]).
- Update the getting started script to use the listener class `cluster-internal` ([#492]).

### Removed

- [BREAKING] `.spec.clusterConfig.listenerClass` has been split to `.spec.nameNodes.config.listenerClass` and `.spec.dataNodes.config.listenerClass`, migration will be required when using `external-unstable` ([#450], [#462]).
- [BREAKING] Removed legacy node selector on roleGroups ([#454]).
- Change default value of `dfs.ha.nn.not-become-active-in-safemode` from `true` to `false` ([#458]).
- Removed support for Hadoop `3.2` ([#475]).

### Fixed

- Include hdfs principals `dfs.journalnode.kerberos.principal`, `dfs.namenode.kerberos.principal`
  and `dfs.datanode.kerberos.principal` in the discovery ConfigMap in case Kerberos is enabled ([#451]).
- User provided env overrides now work as expected ([#499]).

[#429]: https://github.com/stackabletech/hdfs-operator/pull/429
[#450]: https://github.com/stackabletech/hdfs-operator/pull/450
[#451]: https://github.com/stackabletech/hdfs-operator/pull/451
[#454]: https://github.com/stackabletech/hdfs-operator/pull/454
[#458]: https://github.com/stackabletech/hdfs-operator/pull/458
[#460]: https://github.com/stackabletech/hdfs-operator/pull/460
[#462]: https://github.com/stackabletech/hdfs-operator/pull/462
[#474]: https://github.com/stackabletech/hdfs-operator/pull/474
[#475]: https://github.com/stackabletech/hdfs-operator/pull/475
[#491]: https://github.com/stackabletech/hdfs-operator/pull/491
[#492]: https://github.com/stackabletech/hdfs-operator/pull/492
[#495]: https://github.com/stackabletech/hdfs-operator/pull/495
[#499]: https://github.com/stackabletech/hdfs-operator/pull/499

## [23.11.0] - 2023-11-24

### Added

- Default stackableVersion to operator version ([#381]).
- Configuration overrides for the JVM security properties, such as DNS caching ([#384]).
- Support PodDisruptionBudgets ([#394]).
- Support graceful shutdown ([#407]).
- Added support for 3.2.4, 3.3.6 ([#409]).

### Changed

- `vector` `0.26.0` -> `0.33.0` ([#378], [#409]).
- Let secret-operator handle certificate conversion ([#392]).
- `operator-rs` `0.44.0` -> `0.55.0` ([#381], [#394], [#404], [#405], [#409]).
- Consolidate Rust workspace members ([#425]).

### Fixed

- Don't default roleGroup replicas to zero when not specified ([#402]).
- [BREAKING] Removed field `autoFormatFs`, which was never read ([#422]).

### Removed

- Removed support for 3.3.1, 3.3.3 ([#409]).

[#378]: https://github.com/stackabletech/hdfs-operator/pull/378
[#381]: https://github.com/stackabletech/hdfs-operator/pull/381
[#384]: https://github.com/stackabletech/hdfs-operator/pull/384
[#392]: https://github.com/stackabletech/hdfs-operator/pull/392
[#394]: https://github.com/stackabletech/hdfs-operator/pull/394
[#402]: https://github.com/stackabletech/hdfs-operator/pull/402
[#404]: https://github.com/stackabletech/hdfs-operator/pull/404
[#405]: https://github.com/stackabletech/hdfs-operator/pull/405
[#407]: https://github.com/stackabletech/hdfs-operator/pull/407
[#409]: https://github.com/stackabletech/hdfs-operator/pull/409
[#422]: https://github.com/stackabletech/hdfs-operator/pull/422
[#425]: https://github.com/stackabletech/hdfs-operator/pull/425

## [23.7.0] - 2023-07-14

### Added

- Add support for enabling secure mode with Kerberos ([#334]).
- Generate OLM bundle for Release 23.4.0 ([#350]).
- Missing CRD defaults for `status.conditions` field ([#354]).
- Set explicit resources on all containers ([#359]).
- Support podOverrides ([#368]).

### Changed

- Operator-rs: `0.40.2` -> `0.44.0` ([#349], [#372]).
- Use 0.0.0-dev product images for testing ([#351])
- Use testing-tools 0.2.0 ([#351])
- Run as root group ([#353]).
- Added kuttl test suites ([#364])
- Increase the size limit of the log volumes ([#372])

[#334]: https://github.com/stackabletech/hdfs-operator/pull/334
[#349]: https://github.com/stackabletech/hdfs-operator/pull/349
[#350]: https://github.com/stackabletech/hdfs-operator/pull/350
[#351]: https://github.com/stackabletech/hdfs-operator/pull/351
[#353]: https://github.com/stackabletech/hdfs-operator/pull/353
[#354]: https://github.com/stackabletech/hdfs-operator/pull/354
[#359]: https://github.com/stackabletech/hdfs-operator/pull/359
[#364]: https://github.com/stackabletech/hdfs-operator/pull/364
[#368]: https://github.com/stackabletech/hdfs-operator/pull/368
[#372]: https://github.com/stackabletech/hdfs-operator/pull/372

## [23.4.0] - 2023-04-17

### Added

- Deploy default and support custom affinities ([#319]).
- Added OLM bundle files ([#328]).
- Extend cluster resources for status and cluster operation (paused, stopped) ([#337]).
- Cluster status conditions ([#339]).

### Changed

- [Breaking] Moved top level config option to `clusterConfig` ([#326]).
- [BREAKING] Support specifying Service type.
  This enables us to later switch non-breaking to using `ListenerClasses` for the exposure of Services.
  This change is breaking, because - for security reasons - we default to the `cluster-internal` `ListenerClass`.
  If you need your cluster to be accessible from outside of Kubernetes you need to set `clusterConfig.listenerClass`
  to `external-unstable` ([#340]).
- `operator-rs` `0.36.0` -> `0.40.2` ([#326], [#337], [#341], [#342]).
- Use `build_rbac_resources` from operator-rs ([#342]).

### Fixed

- Avoid empty log events dated to 1970-01-01 and improve the precision of the
  log event timestamps ([#341]).

### Removed

- Removed the `--debug` flag for HDFS container start up ([#332]).

[#319]: https://github.com/stackabletech/hdfs-operator/pull/319
[#326]: https://github.com/stackabletech/hdfs-operator/pull/326
[#328]: https://github.com/stackabletech/hdfs-operator/pull/328
[#332]: https://github.com/stackabletech/hdfs-operator/pull/332
[#337]: https://github.com/stackabletech/hdfs-operator/pull/337
[#339]: https://github.com/stackabletech/hdfs-operator/pull/339
[#340]: https://github.com/stackabletech/hdfs-operator/pull/340
[#341]: https://github.com/stackabletech/hdfs-operator/pull/341
[#342]: https://github.com/stackabletech/hdfs-operator/pull/342

## [23.1.0] - 2023-01-23

### Added

- Log aggregation added ([#290]).
- Support for multiple storage directories ([#296]).

### Changed

- [BREAKING] Use Product image selection instead of version. `spec.version` has been replaced by `spec.image` ([#281]).
- Updated stackable image versions ([#271]).
- Fix the previously ignored node selector on role groups ([#286]).
- `operator-rs` `0.25.2` -> `0.30.2` ([#276], [#286], [#290]).
- Replaced `thiserror` with `snafu` ([#290]).

[#271]: https://github.com/stackabletech/hdfs-operator/pull/271
[#276]: https://github.com/stackabletech/hdfs-operator/pull/276
[#281]: https://github.com/stackabletech/hdfs-operator/pull/281
[#286]: https://github.com/stackabletech/hdfs-operator/pull/286
[#290]: https://github.com/stackabletech/hdfs-operator/pull/290
[#296]: https://github.com/stackabletech/hdfs-operator/pull/296

## [0.6.0] - 2022-11-07

### Added

- Orphaned resources are deleted ([#249])
- Support Hadoop 3.3.4 ([#250])

### Changed

- `operator-rs` `0.24.0` -> `0.25.2` ([#249]).

[#249]: https://github.com/stackabletech/hdfs-operator/pull/249
[#250]: https://github.com/stackabletech/hdfs-operator/pull/250

### Fixed

- Set specified resource request and limit on namenode main container ([#259]).

[#259]: https://github.com/stackabletech/hdfs-operator/pull/259

## [0.5.0] - 2022-09-06

### Changed

- Include chart name when installing with a custom release name ([#205]).
- Added OpenShift compatibility ([#225]).
- Add recommended labels to NodePort services ([#240]).

[#205]: https://github.com/stackabletech/hdfs-operator/pull/205
[#225]: https://github.com/stackabletech/hdfs-operator/pull/225
[#240]: https://github.com/stackabletech/hdfs-operator/pull/240

## [0.4.0] - 2022-06-30

### Added

- The possibility to specify `configOverrides` and `envOverrides` ([#122]).
- Reconciliation errors are now reported as Kubernetes events ([#130]).
- Use cli argument `watch-namespace` / env var `WATCH_NAMESPACE` to specify a single namespace to watch ([#134]).
- Config builder for `hdfs-site.xml` and `core-site.xml` ([#150]).
- Discovery configmap that exposes the namenode services for clients to connect ([#150]).
- Documented service discovery for namenodes ([#150]).
- Publish warning events when role replicas don't meet certain minimum requirements ([#162]).
- PVCs for data storage, cpu and memory limits are now configurable ([#164]).
- Fix environment variable names according to <https://hadoop.apache.org/docs/stable/hadoop-project-dist/hadoop-common/ClusterSetup.html#Configuring_Environment_of_Hadoop_Daemons> ([#164]).

### Changed

- `operator-rs` `0.10.0` -> `0.15.0` ([#130], [#134], [#148]).
- `HADOOP_OPTS` for jmx exporter specified to `HADOOP_NAMENODE_OPTS`, `HADOOP_DATANODE_OPTS` and `HADOOP_JOURNALNODE_OPTS` to fix cli tool ([#148]).
- [BREAKING] Specifying the product version has been changed to adhere to [ADR018](https://docs.stackable.tech/home/contributor/adr/ADR018-product_image_versioning.html) instead of just specifying the product version you will now have to add the Stackable image version as well, so `version: 3.5.8` becomes (for example) `version: 3.5.8-stackable0.1.0` ([#180])

[#122]: https://github.com/stackabletech/hdfs-operator/pull/122
[#130]: https://github.com/stackabletech/hdfs-operator/pull/130
[#134]: https://github.com/stackabletech/hdfs-operator/pull/134
[#148]: https://github.com/stackabletech/hdfs-operator/pull/148
[#150]: https://github.com/stackabletech/hdfs-operator/pull/150
[#162]: https://github.com/stackabletech/hdfs-operator/pull/162
[#164]: https://github.com/stackabletech/hdfs-operator/pull/164
[#180]: https://github.com/stackabletech/hdfs-operator/pull/180

## [0.3.0] - 2022-02-14

### Added

- Monitoring scraping label `prometheus.io/scrape: true` ([#104]).

### Changed

- Complete rewrite to use `StatefulSet`s, `hostPath` volumes and the Kubernetes overlay network. ([#68])
- `operator-rs` `0.9.0` → `0.10.0` ([#104]).

[#68]: https://github.com/stackabletech/hdfs-operator/pull/68
[#104]: https://github.com/stackabletech/hdfs-operator/pull/104

## [0.2.0] - 2021-11-12

- `operator-rs` `0.3.0` → `0.4.0` ([#20]).
- Adapted pod image and container command to docker image ([#20]).
- Adapted documentation to represent new workflow with docker images ([#20]).

[#20]: https://github.com/stackabletech/hdfs-operator/pull/20

## [0.1.0] - 2021-10-27

### Changed

- Switched to operator-rs tag 0.3.0 ([#13])

[#13]: https://github.com/stackabletech/hdfs-operator/pull/13<|MERGE_RESOLUTION|>--- conflicted
+++ resolved
@@ -15,18 +15,12 @@
 
 ### Fixed
 
+- Use `json` file extension for log files ([#667]).
 - Fix a bug where changes to ConfigMaps that are referenced in the HdfsCluster spec didn't trigger a reconciliation ([#671]).
 
-### Fixed
-
-- Use `json` file extension for log files ([#667]).
-
 [#661]: https://github.com/stackabletech/hdfs-operator/pull/661
-<<<<<<< HEAD
 [#671]: https://github.com/stackabletech/hdfs-operator/pull/671
-=======
 [#667]: https://github.com/stackabletech/hdfs-operator/pull/667
->>>>>>> 42368dd3
 
 ## [25.3.0] - 2025-03-21
 
