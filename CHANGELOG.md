--- conflicted
+++ resolved
@@ -4,17 +4,10 @@
 
 ## [Unreleased]
 
-<<<<<<< HEAD
 ### Added
 
 - Inject the vector aggregator address into the vector config using the env var `VECTOR_AGGREGATOR_ADDRESS` ([#671]).
 
-### Fixed
-
-- Fix a bug where changes to ConfigMaps that are referenced in the HdfsCluster spec didn't trigger a reconciliation ([#671]).
-
-[#671]: https://github.com/stackabletech/hdfs-operator/pull/671
-=======
 ### Changed
 
 - Replace stackable-operator `initialize_logging` with stackable-telemetry `Tracing` ([#661]).
@@ -22,8 +15,12 @@
     (or via `--rolling-logs <DIRECTORY>`).
   - Replace stackable-operator `print_startup_string` with `tracing::info!` with fields.
 
+### Fixed
+
+- Fix a bug where changes to ConfigMaps that are referenced in the HdfsCluster spec didn't trigger a reconciliation ([#671]).
+
 [#661]: https://github.com/stackabletech/hdfs-operator/pull/661
->>>>>>> fcb41584
+[#671]: https://github.com/stackabletech/hdfs-operator/pull/671
 
 ## [25.3.0] - 2025-03-21
 
