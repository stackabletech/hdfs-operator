# Changelog

All notable changes to this project will be documented in this file.

## [Unreleased]

### Added

<<<<<<< HEAD
- Default stackableVersion to operator version ([#378]).

### Changed

- `vector` `0.26.0` -> `0.31.0` ([#378]).
- `operator-rs` `0.44.0` -> `0.45.1` ([#378]).

[#378]: https://github.com/stackabletech/hdfs-operator/pull/378
=======
- Default stackableVersion to operator version ([#381]).

[#381]: https://github.com/stackabletech/hdfs-operator/pull/381
>>>>>>> f2542054

## [23.7.0] - 2023-07-14

### Added

- Add support for enabling secure mode with Kerberos ([#334]).
- Generate OLM bundle for Release 23.4.0 ([#350]).
- Missing CRD defaults for `status.conditions` field ([#354]).
- Set explicit resources on all containers ([#359]).
- Support podOverrides ([#368]).

### Changed

- Operator-rs: `0.40.2` -> `0.44.0` ([#349], [#372]).
- Use 0.0.0-dev product images for testing ([#351])
- Use testing-tools 0.2.0 ([#351])
- Run as root group ([#353]).
- Added kuttl test suites ([#364])
- Increase the size limit of the log volumes ([#372])

[#334]: https://github.com/stackabletech/hdfs-operator/pull/334
[#349]: https://github.com/stackabletech/hdfs-operator/pull/349
[#350]: https://github.com/stackabletech/hdfs-operator/pull/350
[#351]: https://github.com/stackabletech/hdfs-operator/pull/351
[#353]: https://github.com/stackabletech/hdfs-operator/pull/353
[#354]: https://github.com/stackabletech/hdfs-operator/pull/354
[#359]: https://github.com/stackabletech/hdfs-operator/pull/359
[#364]: https://github.com/stackabletech/hdfs-operator/pull/364
[#368]: https://github.com/stackabletech/hdfs-operator/pull/368
[#372]: https://github.com/stackabletech/hdfs-operator/pull/372

## [23.4.0] - 2023-04-17

### Added

- Deploy default and support custom affinities ([#319]).
- Added OLM bundle files ([#328]).
- Extend cluster resources for status and cluster operation (paused, stopped) ([#337]).
- Cluster status conditions ([#339]).

### Changed

- [Breaking] Moved top level config option to `clusterConfig` ([#326]).
- [BREAKING] Support specifying Service type.
  This enables us to later switch non-breaking to using `ListenerClasses` for the exposure of Services.
  This change is breaking, because - for security reasons - we default to the `cluster-internal` `ListenerClass`.
  If you need your cluster to be accessible from outside of Kubernetes you need to set `clusterConfig.listenerClass`
  to `external-unstable` ([#340]).
- `operator-rs` `0.36.0` -> `0.40.2` ([#326], [#337], [#341], [#342]).
- Use `build_rbac_resources` from operator-rs ([#342]).

### Fixed

- Avoid empty log events dated to 1970-01-01 and improve the precision of the
  log event timestamps ([#341]).

### Removed

- Removed the `--debug` flag for HDFS container start up ([#332]).

[#319]: https://github.com/stackabletech/hdfs-operator/pull/319
[#326]: https://github.com/stackabletech/hdfs-operator/pull/326
[#328]: https://github.com/stackabletech/hdfs-operator/pull/328
[#332]: https://github.com/stackabletech/hdfs-operator/pull/332
[#337]: https://github.com/stackabletech/hdfs-operator/pull/337
[#339]: https://github.com/stackabletech/hdfs-operator/pull/339
[#340]: https://github.com/stackabletech/hdfs-operator/pull/340
[#341]: https://github.com/stackabletech/hdfs-operator/pull/341
[#342]: https://github.com/stackabletech/hdfs-operator/pull/342


## [23.1.0] - 2023-01-23

### Added

- Log aggregation added ([#290]).
- Support for multiple storage directories ([#296]).

### Changed

- [BREAKING] Use Product image selection instead of version. `spec.version` has been replaced by `spec.image` ([#281]).
- Updated stackable image versions ([#271]).
- Fix the previously ignored node selector on role groups ([#286]).
- `operator-rs` `0.25.2` -> `0.30.2` ([#276], [#286], [#290]).
- Replaced `thiserror` with `snafu` ([#290]).

[#271]: https://github.com/stackabletech/hdfs-operator/pull/271
[#276]: https://github.com/stackabletech/hdfs-operator/pull/276
[#281]: https://github.com/stackabletech/hdfs-operator/pull/281
[#286]: https://github.com/stackabletech/hdfs-operator/pull/286
[#290]: https://github.com/stackabletech/hdfs-operator/pull/290
[#296]: https://github.com/stackabletech/hdfs-operator/pull/296

## [0.6.0] - 2022-11-07

### Added

- Orphaned resources are deleted ([#249])
- Support Hadoop 3.3.4 ([#250])

### Changed

- `operator-rs` `0.24.0` -> `0.25.2` ([#249]).

[#249]: https://github.com/stackabletech/hdfs-operator/pull/249
[#250]: https://github.com/stackabletech/hdfs-operator/pull/250

### Fixed

- Set specified resource request and limit on namenode main container ([#259]).

[#259]: https://github.com/stackabletech/hdfs-operator/pull/259

## [0.5.0] - 2022-09-06

### Changed

- Include chart name when installing with a custom release name ([#205]).
- Added OpenShift compatibility ([#225]).
- Add recommended labels to NodePort services ([#240]).

[#205]: https://github.com/stackabletech/hdfs-operator/pull/205
[#225]: https://github.com/stackabletech/hdfs-operator/pull/225
[#240]: https://github.com/stackabletech/hdfs-operator/pull/240

## [0.4.0] - 2022-06-30

### Added

- The possibility to specify `configOverrides` and `envOverrides` ([#122]).
- Reconciliation errors are now reported as Kubernetes events ([#130]).
- Use cli argument `watch-namespace` / env var `WATCH_NAMESPACE` to specify a single namespace to watch ([#134]).
- Config builder for `hdfs-site.xml` and `core-site.xml` ([#150]).
- Discovery configmap that exposes the namenode services for clients to connect ([#150]).
- Documented service discovery for namenodes ([#150]).
- Publish warning events when role replicas don't meet certain minimum requirements ([#162]).
- PVCs for data storage, cpu and memory limits are now configurable ([#164]).
- Fix environment variable names according to <https://hadoop.apache.org/docs/stable/hadoop-project-dist/hadoop-common/ClusterSetup.html#Configuring_Environment_of_Hadoop_Daemons> ([#164]).

### Changed

- `operator-rs` `0.10.0` -> `0.15.0` ([#130], [#134], [#148]).
- `HADOOP_OPTS` for jmx exporter specified to `HADOOP_NAMENODE_OPTS`, `HADOOP_DATANODE_OPTS` and `HADOOP_JOURNALNODE_OPTS` to fix cli tool ([#148]).
- [BREAKING] Specifying the product version has been changed to adhere to [ADR018](https://docs.stackable.tech/home/contributor/adr/ADR018-product_image_versioning.html) instead of just specifying the product version you will now have to add the Stackable image version as well, so `version: 3.5.8` becomes (for example) `version: 3.5.8-stackable0.1.0` ([#180])

[#122]: https://github.com/stackabletech/hdfs-operator/pull/122
[#130]: https://github.com/stackabletech/hdfs-operator/pull/130
[#134]: https://github.com/stackabletech/hdfs-operator/pull/134
[#148]: https://github.com/stackabletech/hdfs-operator/pull/148
[#150]: https://github.com/stackabletech/hdfs-operator/pull/150
[#162]: https://github.com/stackabletech/hdfs-operator/pull/162
[#164]: https://github.com/stackabletech/hdfs-operator/pull/164
[#180]: https://github.com/stackabletech/hdfs-operator/pull/180

## [0.3.0] - 2022-02-14

### Added

- Monitoring scraping label `prometheus.io/scrape: true` ([#104]).

### Changed

- Complete rewrite to use `StatefulSet`s, `hostPath` volumes and the Kubernetes overlay network. ([#68])
- `operator-rs` `0.9.0` → `0.10.0` ([#104]).

[#68]: https://github.com/stackabletech/hdfs-operator/pull/68
[#104]: https://github.com/stackabletech/hdfs-operator/pull/104

## [0.2.0] - 2021-11-12

- `operator-rs` `0.3.0` → `0.4.0` ([#20]).
- Adapted pod image and container command to docker image ([#20]).
- Adapted documentation to represent new workflow with docker images ([#20]).

[#20]: https://github.com/stackabletech/hdfs-operator/pull/20

## [0.1.0] - 2021-10-27

### Changed

- Switched to operator-rs tag 0.3.0 ([#13])

[#13]: https://github.com/stackabletech/hdfs-operator/pull/13<|MERGE_RESOLUTION|>--- conflicted
+++ resolved
@@ -6,8 +6,7 @@
 
 ### Added
 
-<<<<<<< HEAD
-- Default stackableVersion to operator version ([#378]).
+- Default stackableVersion to operator version ([#381]).
 
 ### Changed
 
@@ -15,11 +14,7 @@
 - `operator-rs` `0.44.0` -> `0.45.1` ([#378]).
 
 [#378]: https://github.com/stackabletech/hdfs-operator/pull/378
-=======
-- Default stackableVersion to operator version ([#381]).
-
 [#381]: https://github.com/stackabletech/hdfs-operator/pull/381
->>>>>>> f2542054
 
 ## [23.7.0] - 2023-07-14
 
